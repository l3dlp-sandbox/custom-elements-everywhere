--- conflicted
+++ resolved
@@ -431,22 +431,6 @@
             <div class="columns">
               <div class="column">
                 <div class="level">
-<<<<<<< HEAD
-                  <div class="level-left">
-                    <div class="level-item">
-                      <h2 id="hyperhtml" class="title is-2">
-                        hyperHTML
-                        <span class="library-version"></span>
-                      </h2>
-                    </div>
-                  </div>
-                  <div class="level-right">
-                    <div class="level-item">
-                      <div>
-                        <p class="heading has-text-centered">Score</p>
-                        <p class="title">30/30</p>
-                      </div>
-=======
                   <div class="level-item level-left has-text-centered">
                     <div>
                       <p class="heading">Library</p>
@@ -470,7 +454,6 @@
                     <div>
                       <p class="heading">Advanced Tests</p>
                       <p class="title">0/10</p>
->>>>>>> 2ca77f9b
                     </div>
                   </div>
                 </div>
