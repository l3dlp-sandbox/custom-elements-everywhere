--- conflicted
+++ resolved
@@ -20,11 +20,7 @@
     "browsers": [
         {
             "browser": {
-<<<<<<< HEAD
-                "id": "20545856",
-=======
                 "id": "48501659",
->>>>>>> 2ca77f9b
                 "fullName": "Mozilla/5.0 (Macintosh; Intel Mac OS X 10_12_6) AppleWebKit/537.36 (KHTML, like Gecko) HeadlessChrome/62.0.3202.94 Safari/537.36",
                 "name": "HeadlessChrome 0.0.0 (Mac OS X 10.12.6)",
                 "state": 5,
@@ -33,13 +29,8 @@
                     "failed": 0,
                     "skipped": 0,
                     "total": 15,
-<<<<<<< HEAD
-                    "totalTime": 531,
-                    "netTime": 376,
-=======
                     "totalTime": 610,
                     "netTime": 385,
->>>>>>> 2ca77f9b
                     "error": false,
                     "disconnected": false
                 },
@@ -56,20 +47,12 @@
                     ],
                     "success": true,
                     "skipped": false,
-<<<<<<< HEAD
-                    "time": 129,
-                    "log": [],
-                    "assertionErrors": [],
-                    "startTime": 1512046526566,
-                    "endTime": 1512046526699
-=======
                     "time": 185,
                     "log": [],
                     "assertionErrors": [],
                     "startTime": 1511951087722,
                     "endTime": 1511951087909,
                     "weight": 3
->>>>>>> 2ca77f9b
                 },
                 {
                     "id": "",
@@ -83,14 +66,9 @@
                     "time": 4,
                     "log": [],
                     "assertionErrors": [],
-<<<<<<< HEAD
-                    "startTime": 1512046526800,
-                    "endTime": 1512046526805
-=======
                     "startTime": 1511951087923,
                     "endTime": 1511951087928,
                     "weight": 3
->>>>>>> 2ca77f9b
                 },
                 {
                     "id": "",
@@ -101,20 +79,12 @@
                     ],
                     "success": true,
                     "skipped": false,
-<<<<<<< HEAD
-                    "time": 13,
-                    "log": [],
-                    "assertionErrors": [],
-                    "startTime": 1512046526805,
-                    "endTime": 1512046526818
-=======
                     "time": 51,
                     "log": [],
                     "assertionErrors": [],
                     "startTime": 1511951087928,
                     "endTime": 1511951087979,
                     "weight": 3
->>>>>>> 2ca77f9b
                 },
                 {
                     "id": "",
@@ -125,20 +95,12 @@
                     ],
                     "success": true,
                     "skipped": false,
-<<<<<<< HEAD
-                    "time": 5,
-                    "log": [],
-                    "assertionErrors": [],
-                    "startTime": 1512046526829,
-                    "endTime": 1512046526834
-=======
                     "time": 7,
                     "log": [],
                     "assertionErrors": [],
                     "startTime": 1511951087999,
                     "endTime": 1511951088006,
                     "weight": 3
->>>>>>> 2ca77f9b
                 },
                 {
                     "id": "",
@@ -149,20 +111,12 @@
                     ],
                     "success": true,
                     "skipped": false,
-<<<<<<< HEAD
-                    "time": 8,
-                    "log": [],
-                    "assertionErrors": [],
-                    "startTime": 1512046526836,
-                    "endTime": 1512046526844
-=======
                     "time": 3,
                     "log": [],
                     "assertionErrors": [],
                     "startTime": 1511951088008,
                     "endTime": 1511951088012,
                     "weight": 3
->>>>>>> 2ca77f9b
                 },
                 {
                     "id": "",
@@ -173,20 +127,12 @@
                     ],
                     "success": true,
                     "skipped": false,
-<<<<<<< HEAD
-                    "time": 0,
-                    "log": [],
-                    "assertionErrors": [],
-                    "startTime": 1512046526844,
-                    "endTime": 1512046526845
-=======
                     "time": 1,
                     "log": [],
                     "assertionErrors": [],
                     "startTime": 1511951088012,
                     "endTime": 1511951088013,
                     "weight": 3
->>>>>>> 2ca77f9b
                 },
                 {
                     "id": "",
@@ -197,20 +143,12 @@
                     ],
                     "success": true,
                     "skipped": false,
-<<<<<<< HEAD
-                    "time": 1,
-                    "log": [],
-                    "assertionErrors": [],
-                    "startTime": 1512046526845,
-                    "endTime": 1512046526846
-=======
                     "time": 10,
                     "log": [],
                     "assertionErrors": [],
                     "startTime": 1511951088013,
                     "endTime": 1511951088023,
                     "weight": 3
->>>>>>> 2ca77f9b
                 },
                 {
                     "id": "",
@@ -221,20 +159,12 @@
                     ],
                     "success": true,
                     "skipped": false,
-<<<<<<< HEAD
-                    "time": 2,
-                    "log": [],
-                    "assertionErrors": [],
-                    "startTime": 1512046526846,
-                    "endTime": 1512046526848
-=======
                     "time": 63,
                     "log": [],
                     "assertionErrors": [],
                     "startTime": 1511951088023,
                     "endTime": 1511951088101,
                     "weight": 2
->>>>>>> 2ca77f9b
                 },
                 {
                     "id": "",
@@ -245,20 +175,12 @@
                     ],
                     "success": true,
                     "skipped": false,
-<<<<<<< HEAD
-                    "time": 68,
-                    "log": [],
-                    "assertionErrors": [],
-                    "startTime": 1512046526848,
-                    "endTime": 1512046526916
-=======
                     "time": 1,
                     "log": [],
                     "assertionErrors": [],
                     "startTime": 1511951088102,
                     "endTime": 1511951088103,
                     "weight": 2
->>>>>>> 2ca77f9b
                 },
                 {
                     "id": "",
@@ -269,20 +191,12 @@
                     ],
                     "success": true,
                     "skipped": false,
-<<<<<<< HEAD
-                    "time": 132,
-                    "log": [],
-                    "assertionErrors": [],
-                    "startTime": 1512046526917,
-                    "endTime": 1512046527049
-=======
                     "time": 12,
                     "log": [],
                     "assertionErrors": [],
                     "startTime": 1511951088103,
                     "endTime": 1511951088115,
                     "weight": 3
->>>>>>> 2ca77f9b
                 },
                 {
                     "id": "",
@@ -293,20 +207,12 @@
                     ],
                     "success": true,
                     "skipped": false,
-<<<<<<< HEAD
-                    "time": 6,
-                    "log": [],
-                    "assertionErrors": [],
-                    "startTime": 1512046527058,
-                    "endTime": 1512046527064
-=======
                     "time": 29,
                     "log": [],
                     "assertionErrors": [],
                     "startTime": 1511951088250,
                     "endTime": 1511951088282,
                     "weight": 2
->>>>>>> 2ca77f9b
                 },
                 {
                     "id": "",
@@ -317,20 +223,12 @@
                     ],
                     "success": true,
                     "skipped": false,
-<<<<<<< HEAD
-                    "time": 2,
-                    "log": [],
-                    "assertionErrors": [],
-                    "startTime": 1512046527068,
-                    "endTime": 1512046527070
-=======
                     "time": 6,
                     "log": [],
                     "assertionErrors": [],
                     "startTime": 1511951088289,
                     "endTime": 1511951088295,
                     "weight": 1
->>>>>>> 2ca77f9b
                 },
                 {
                     "id": "",
@@ -341,20 +239,12 @@
                     ],
                     "success": true,
                     "skipped": false,
-<<<<<<< HEAD
-                    "time": 2,
-                    "log": [],
-                    "assertionErrors": [],
-                    "startTime": 1512046527074,
-                    "endTime": 1512046527076
-=======
                     "time": 5,
                     "log": [],
                     "assertionErrors": [],
                     "startTime": 1511951088297,
                     "endTime": 1511951088303,
                     "weight": 1
->>>>>>> 2ca77f9b
                 },
                 {
                     "id": "",
@@ -365,20 +255,12 @@
                     ],
                     "success": true,
                     "skipped": false,
-<<<<<<< HEAD
-                    "time": 1,
-                    "log": [],
-                    "assertionErrors": [],
-                    "startTime": 1512046527078,
-                    "endTime": 1512046527079
-=======
                     "time": 6,
                     "log": [],
                     "assertionErrors": [],
                     "startTime": 1511951088305,
                     "endTime": 1511951088311,
                     "weight": 1
->>>>>>> 2ca77f9b
                 },
                 {
                     "id": "",
@@ -389,30 +271,18 @@
                     ],
                     "success": true,
                     "skipped": false,
-<<<<<<< HEAD
-                    "time": 3,
-                    "log": [],
-                    "assertionErrors": [],
-                    "startTime": 1512046527081,
-                    "endTime": 1512046527084
-=======
                     "time": 2,
                     "log": [],
                     "assertionErrors": [],
                     "startTime": 1511951088315,
                     "endTime": 1511951088318,
                     "weight": 1
->>>>>>> 2ca77f9b
                 }
             ]
         },
         {
             "browser": {
-<<<<<<< HEAD
-                "id": "80601159",
-=======
                 "id": "80231139",
->>>>>>> 2ca77f9b
                 "fullName": "Mozilla/5.0 (Macintosh; Intel Mac OS X 10.12; rv:57.0) Gecko/20100101 Firefox/57.0",
                 "name": "Firefox 57.0.0 (Mac OS X 10.12.0)",
                 "state": 5,
@@ -421,13 +291,8 @@
                     "failed": 0,
                     "skipped": 0,
                     "total": 15,
-<<<<<<< HEAD
-                    "totalTime": 1762,
-                    "netTime": 723,
-=======
                     "totalTime": 1617,
                     "netTime": 726,
->>>>>>> 2ca77f9b
                     "error": false,
                     "disconnected": false
                 },
@@ -444,20 +309,12 @@
                     ],
                     "success": true,
                     "skipped": false,
-<<<<<<< HEAD
-                    "time": 53,
-                    "log": [],
-                    "assertionErrors": [],
-                    "startTime": 1512046530054,
-                    "endTime": 1512046530110
-=======
                     "time": 24,
                     "log": [],
                     "assertionErrors": [],
                     "startTime": 1511951092435,
                     "endTime": 1511951092462,
                     "weight": 3
->>>>>>> 2ca77f9b
                 },
                 {
                     "id": "",
@@ -468,20 +325,12 @@
                     ],
                     "success": true,
                     "skipped": false,
-<<<<<<< HEAD
-                    "time": 22,
-                    "log": [],
-                    "assertionErrors": [],
-                    "startTime": 1512046530177,
-                    "endTime": 1512046530200
-=======
                     "time": 13,
                     "log": [],
                     "assertionErrors": [],
                     "startTime": 1511951092533,
                     "endTime": 1511951092573,
                     "weight": 3
->>>>>>> 2ca77f9b
                 },
                 {
                     "id": "",
@@ -492,20 +341,12 @@
                     ],
                     "success": true,
                     "skipped": false,
-<<<<<<< HEAD
-                    "time": 24,
-                    "log": [],
-                    "assertionErrors": [],
-                    "startTime": 1512046530202,
-                    "endTime": 1512046530226
-=======
                     "time": 107,
                     "log": [],
                     "assertionErrors": [],
                     "startTime": 1511951092574,
                     "endTime": 1511951092685,
                     "weight": 3
->>>>>>> 2ca77f9b
                 },
                 {
                     "id": "",
@@ -516,20 +357,12 @@
                     ],
                     "success": true,
                     "skipped": false,
-<<<<<<< HEAD
-                    "time": 105,
-                    "log": [],
-                    "assertionErrors": [],
-                    "startTime": 1512046530510,
-                    "endTime": 1512046530654
-=======
                     "time": 40,
                     "log": [],
                     "assertionErrors": [],
                     "startTime": 1511951092813,
                     "endTime": 1511951092853,
                     "weight": 3
->>>>>>> 2ca77f9b
                 },
                 {
                     "id": "",
@@ -540,20 +373,12 @@
                     ],
                     "success": true,
                     "skipped": false,
-<<<<<<< HEAD
-                    "time": 34,
-                    "log": [],
-                    "assertionErrors": [],
-                    "startTime": 1512046530717,
-                    "endTime": 1512046530751
-=======
                     "time": 46,
                     "log": [],
                     "assertionErrors": [],
                     "startTime": 1511951092988,
                     "endTime": 1511951093035,
                     "weight": 3
->>>>>>> 2ca77f9b
                 },
                 {
                     "id": "",
@@ -564,20 +389,12 @@
                     ],
                     "success": true,
                     "skipped": false,
-<<<<<<< HEAD
-                    "time": 2,
-                    "log": [],
-                    "assertionErrors": [],
-                    "startTime": 1512046530752,
-                    "endTime": 1512046530755
-=======
                     "time": 3,
                     "log": [],
                     "assertionErrors": [],
                     "startTime": 1511951093036,
                     "endTime": 1511951093039,
                     "weight": 3
->>>>>>> 2ca77f9b
                 },
                 {
                     "id": "",
@@ -588,20 +405,12 @@
                     ],
                     "success": true,
                     "skipped": false,
-<<<<<<< HEAD
-                    "time": 2,
-                    "log": [],
-                    "assertionErrors": [],
-                    "startTime": 1512046530756,
-                    "endTime": 1512046530758
-=======
                     "time": 10,
                     "log": [],
                     "assertionErrors": [],
                     "startTime": 1511951093040,
                     "endTime": 1511951093050,
                     "weight": 3
->>>>>>> 2ca77f9b
                 },
                 {
                     "id": "",
@@ -612,20 +421,12 @@
                     ],
                     "success": true,
                     "skipped": false,
-<<<<<<< HEAD
-                    "time": 3,
-                    "log": [],
-                    "assertionErrors": [],
-                    "startTime": 1512046530759,
-                    "endTime": 1512046530763
-=======
                     "time": 6,
                     "log": [],
                     "assertionErrors": [],
                     "startTime": 1511951093051,
                     "endTime": 1511951093057,
                     "weight": 2
->>>>>>> 2ca77f9b
                 },
                 {
                     "id": "",
@@ -639,14 +440,9 @@
                     "time": 5,
                     "log": [],
                     "assertionErrors": [],
-<<<<<<< HEAD
-                    "startTime": 1512046530765,
-                    "endTime": 1512046530770
-=======
                     "startTime": 1511951093059,
                     "endTime": 1511951093064,
                     "weight": 2
->>>>>>> 2ca77f9b
                 },
                 {
                     "id": "",
@@ -657,20 +453,12 @@
                     ],
                     "success": true,
                     "skipped": false,
-<<<<<<< HEAD
-                    "time": 20,
-                    "log": [],
-                    "assertionErrors": [],
-                    "startTime": 1512046530771,
-                    "endTime": 1512046530792
-=======
                     "time": 9,
                     "log": [],
                     "assertionErrors": [],
                     "startTime": 1511951093065,
                     "endTime": 1511951093075,
                     "weight": 3
->>>>>>> 2ca77f9b
                 },
                 {
                     "id": "",
@@ -681,20 +469,12 @@
                     ],
                     "success": true,
                     "skipped": false,
-<<<<<<< HEAD
-                    "time": 291,
-                    "log": [],
-                    "assertionErrors": [],
-                    "startTime": 1512046531081,
-                    "endTime": 1512046531373
-=======
                     "time": 297,
                     "log": [],
                     "assertionErrors": [],
                     "startTime": 1511951093451,
                     "endTime": 1511951093748,
                     "weight": 2
->>>>>>> 2ca77f9b
                 },
                 {
                     "id": "",
@@ -705,20 +485,12 @@
                     ],
                     "success": true,
                     "skipped": false,
-<<<<<<< HEAD
-                    "time": 113,
-                    "log": [],
-                    "assertionErrors": [],
-                    "startTime": 1512046531399,
-                    "endTime": 1512046531516
-=======
                     "time": 9,
                     "log": [],
                     "assertionErrors": [],
                     "startTime": 1511951093756,
                     "endTime": 1511951093765,
                     "weight": 1
->>>>>>> 2ca77f9b
                 },
                 {
                     "id": "",
@@ -729,20 +501,12 @@
                     ],
                     "success": true,
                     "skipped": false,
-<<<<<<< HEAD
-                    "time": 12,
-                    "log": [],
-                    "assertionErrors": [],
-                    "startTime": 1512046531532,
-                    "endTime": 1512046531545
-=======
                     "time": 14,
                     "log": [],
                     "assertionErrors": [],
                     "startTime": 1511951093796,
                     "endTime": 1511951093810,
                     "weight": 1
->>>>>>> 2ca77f9b
                 },
                 {
                     "id": "",
@@ -756,14 +520,9 @@
                     "time": 10,
                     "log": [],
                     "assertionErrors": [],
-<<<<<<< HEAD
-                    "startTime": 1512046531549,
-                    "endTime": 1512046531560
-=======
                     "startTime": 1511951093814,
                     "endTime": 1511951093824,
                     "weight": 1
->>>>>>> 2ca77f9b
                 },
                 {
                     "id": "",
@@ -774,20 +533,12 @@
                     ],
                     "success": true,
                     "skipped": false,
-<<<<<<< HEAD
-                    "time": 27,
-                    "log": [],
-                    "assertionErrors": [],
-                    "startTime": 1512046531676,
-                    "endTime": 1512046531703
-=======
                     "time": 133,
                     "log": [],
                     "assertionErrors": [],
                     "startTime": 1511951093856,
                     "endTime": 1511951093989,
                     "weight": 1
->>>>>>> 2ca77f9b
                 }
             ]
         }
