--- conflicted
+++ resolved
@@ -24,21 +24,13 @@
       <section>
         <header class="overview">
           <div class="browser title is-6">Browser: HeadlessChrome 0.0.0 (Mac OS X 10.12.6)</div>
-<<<<<<< HEAD
-          <div class="timestamp title is-6">Timestamp: 11/30/2017, 2:55:26 PM</div>
-=======
           <div class="timestamp title is-6">Timestamp: 11/29/2017, 12:24:47 PM</div>
->>>>>>> 2ca77f9b
           <p class="results title is-6">
             15 tests / 
             0 errors / 
             0 failures / 
             0 skipped / 
-<<<<<<< HEAD
-            runtime: 0.376s
-=======
             runtime: 0.385s
->>>>>>> 2ca77f9b
           </p>
         </header>
         <div class="spec spec--group">
@@ -50,11 +42,7 @@
               <p class="spec__suite">no children</p>
               <em class="spec__descrip">can display a Custom Element with no children</em>
             </div>
-<<<<<<< HEAD
-            <div class="spec__status">Passed in 0.129s</div>
-=======
             <div class="spec__status">Passed in 0.185s</div>
->>>>>>> 2ca77f9b
           </h3>
         </div>
         <div class="spec spec--pass" style="margin-left:20px;">
@@ -72,11 +60,7 @@
               <p class="spec__suite">with children</p>
               <em class="spec__descrip">can display a Custom Element with children in a Shadow Root and pass in Light DOM children</em>
             </div>
-<<<<<<< HEAD
-            <div class="spec__status">Passed in 0.013s</div>
-=======
             <div class="spec__status">Passed in 0.051s</div>
->>>>>>> 2ca77f9b
           </h3>
         </div>
         <div class="spec spec--pass" style="margin-left:20px;">
@@ -94,7 +78,7 @@
               <p class="spec__suite">attributes and properties</p>
               <em class="spec__descrip">will pass boolean data as either an attribute or a property</em>
             </div>
-            <div class="spec__status">Passed in 0.008s</div>
+            <div class="spec__status">Passed in 0.003s</div>
           </h3>
         </div>
         <div class="spec spec--pass" style="margin-left:20px;">
@@ -130,7 +114,7 @@
               <p class="spec__suite">attributes and properties</p>
               <em class="spec__descrip">will pass object data as a property</em>
             </div>
-            <div class="spec__status">Passed in 0.068s</div>
+            <div class="spec__status">Passed in 0.001s</div>
           </h3>
         </div>
         <div class="spec spec--pass" style="margin-left:20px;">
@@ -139,11 +123,7 @@
               <p class="spec__suite">events</p>
               <em class="spec__descrip">can imperatively listen to a DOM event dispatched by a Custom Element</em>
             </div>
-<<<<<<< HEAD
-            <div class="spec__status">Passed in 0.132s</div>
-=======
             <div class="spec__status">Passed in 0.012s</div>
->>>>>>> 2ca77f9b
           </h3>
         </div>
         <div class="spec spec--group">
@@ -155,59 +135,43 @@
               <p class="spec__suite">events</p>
               <em class="spec__descrip">can declaratively listen to a lowercase DOM event dispatched by a Custom Element</em>
             </div>
-<<<<<<< HEAD
+            <div class="spec__status">Passed in 0.029s</div>
+          </h3>
+        </div>
+        <div class="spec spec--pass" style="margin-left:20px;">
+          <h3 class="spec__header">
+            <div class="spec__title">
+              <p class="spec__suite">events</p>
+              <em class="spec__descrip">can declaratively listen to a kebab-case DOM event dispatched by a Custom Element</em>
+            </div>
             <div class="spec__status">Passed in 0.006s</div>
-=======
-            <div class="spec__status">Passed in 0.029s</div>
->>>>>>> 2ca77f9b
-          </h3>
-        </div>
-        <div class="spec spec--pass" style="margin-left:20px;">
-          <h3 class="spec__header">
-            <div class="spec__title">
-              <p class="spec__suite">events</p>
-              <em class="spec__descrip">can declaratively listen to a kebab-case DOM event dispatched by a Custom Element</em>
-            </div>
-<<<<<<< HEAD
+          </h3>
+        </div>
+        <div class="spec spec--pass" style="margin-left:20px;">
+          <h3 class="spec__header">
+            <div class="spec__title">
+              <p class="spec__suite">events</p>
+              <em class="spec__descrip">can declaratively listen to a camelCase DOM event dispatched by a Custom Element</em>
+            </div>
+            <div class="spec__status">Passed in 0.005s</div>
+          </h3>
+        </div>
+        <div class="spec spec--pass" style="margin-left:20px;">
+          <h3 class="spec__header">
+            <div class="spec__title">
+              <p class="spec__suite">events</p>
+              <em class="spec__descrip">can declaratively listen to a CAPScase DOM event dispatched by a Custom Element</em>
+            </div>
+            <div class="spec__status">Passed in 0.006s</div>
+          </h3>
+        </div>
+        <div class="spec spec--pass" style="margin-left:20px;">
+          <h3 class="spec__header">
+            <div class="spec__title">
+              <p class="spec__suite">events</p>
+              <em class="spec__descrip">can declaratively listen to a PascalCase DOM event dispatched by a Custom Element</em>
+            </div>
             <div class="spec__status">Passed in 0.002s</div>
-=======
-            <div class="spec__status">Passed in 0.006s</div>
->>>>>>> 2ca77f9b
-          </h3>
-        </div>
-        <div class="spec spec--pass" style="margin-left:20px;">
-          <h3 class="spec__header">
-            <div class="spec__title">
-              <p class="spec__suite">events</p>
-              <em class="spec__descrip">can declaratively listen to a camelCase DOM event dispatched by a Custom Element</em>
-            </div>
-            <div class="spec__status">Passed in 0.005s</div>
-          </h3>
-        </div>
-        <div class="spec spec--pass" style="margin-left:20px;">
-          <h3 class="spec__header">
-            <div class="spec__title">
-              <p class="spec__suite">events</p>
-              <em class="spec__descrip">can declaratively listen to a CAPScase DOM event dispatched by a Custom Element</em>
-            </div>
-<<<<<<< HEAD
-            <div class="spec__status">Passed in 0.001s</div>
-=======
-            <div class="spec__status">Passed in 0.006s</div>
->>>>>>> 2ca77f9b
-          </h3>
-        </div>
-        <div class="spec spec--pass" style="margin-left:20px;">
-          <h3 class="spec__header">
-            <div class="spec__title">
-              <p class="spec__suite">events</p>
-              <em class="spec__descrip">can declaratively listen to a PascalCase DOM event dispatched by a Custom Element</em>
-            </div>
-<<<<<<< HEAD
-            <div class="spec__status">Passed in 0.003s</div>
-=======
-            <div class="spec__status">Passed in 0.002s</div>
->>>>>>> 2ca77f9b
           </h3>
         </div>
         <div class="system-out"><strong>System output:</strong><br />HeadlessChrome 0.0.0 (Mac OS X 10.12.6) INFO: 'Download the Vue Devtools extension for a better development experience:
@@ -220,21 +184,13 @@
       <section>
         <header class="overview">
           <div class="browser title is-6">Browser: Firefox 57.0.0 (Mac OS X 10.12.0)</div>
-<<<<<<< HEAD
-          <div class="timestamp title is-6">Timestamp: 11/30/2017, 2:55:30 PM</div>
-=======
           <div class="timestamp title is-6">Timestamp: 11/29/2017, 12:24:52 PM</div>
->>>>>>> 2ca77f9b
           <p class="results title is-6">
             15 tests / 
             0 errors / 
             0 failures / 
             0 skipped / 
-<<<<<<< HEAD
-            runtime: 0.723s
-=======
             runtime: 0.726s
->>>>>>> 2ca77f9b
           </p>
         </header>
         <div class="spec spec--group">
@@ -246,11 +202,7 @@
               <p class="spec__suite">no children</p>
               <em class="spec__descrip">can display a Custom Element with no children</em>
             </div>
-<<<<<<< HEAD
-            <div class="spec__status">Passed in 0.053s</div>
-=======
             <div class="spec__status">Passed in 0.024s</div>
->>>>>>> 2ca77f9b
           </h3>
         </div>
         <div class="spec spec--pass" style="margin-left:20px;">
@@ -259,11 +211,7 @@
               <p class="spec__suite">with children</p>
               <em class="spec__descrip">can display a Custom Element with children in a Shadow Root</em>
             </div>
-<<<<<<< HEAD
-            <div class="spec__status">Passed in 0.022s</div>
-=======
             <div class="spec__status">Passed in 0.013s</div>
->>>>>>> 2ca77f9b
           </h3>
         </div>
         <div class="spec spec--pass" style="margin-left:20px;">
@@ -272,11 +220,7 @@
               <p class="spec__suite">with children</p>
               <em class="spec__descrip">can display a Custom Element with children in a Shadow Root and pass in Light DOM children</em>
             </div>
-<<<<<<< HEAD
-            <div class="spec__status">Passed in 0.024s</div>
-=======
             <div class="spec__status">Passed in 0.107s</div>
->>>>>>> 2ca77f9b
           </h3>
         </div>
         <div class="spec spec--pass" style="margin-left:20px;">
@@ -285,11 +229,7 @@
               <p class="spec__suite">with children</p>
               <em class="spec__descrip">can display a Custom Element with children in the Shadow DOM and handle hiding and showing the element</em>
             </div>
-<<<<<<< HEAD
-            <div class="spec__status">Passed in 0.105s</div>
-=======
             <div class="spec__status">Passed in 0.04s</div>
->>>>>>> 2ca77f9b
           </h3>
         </div>
         <div class="spec spec--pass" style="margin-left:20px;">
@@ -298,11 +238,7 @@
               <p class="spec__suite">attributes and properties</p>
               <em class="spec__descrip">will pass boolean data as either an attribute or a property</em>
             </div>
-<<<<<<< HEAD
-            <div class="spec__status">Passed in 0.034s</div>
-=======
             <div class="spec__status">Passed in 0.046s</div>
->>>>>>> 2ca77f9b
           </h3>
         </div>
         <div class="spec spec--pass" style="margin-left:20px;">
@@ -329,11 +265,7 @@
               <p class="spec__suite">attributes and properties</p>
               <em class="spec__descrip">will pass array data as a property</em>
             </div>
-<<<<<<< HEAD
-            <div class="spec__status">Passed in 0.003s</div>
-=======
             <div class="spec__status">Passed in 0.006s</div>
->>>>>>> 2ca77f9b
           </h3>
         </div>
         <div class="spec spec--pass" style="margin-left:20px;">
@@ -351,11 +283,7 @@
               <p class="spec__suite">events</p>
               <em class="spec__descrip">can imperatively listen to a DOM event dispatched by a Custom Element</em>
             </div>
-<<<<<<< HEAD
-            <div class="spec__status">Passed in 0.02s</div>
-=======
             <div class="spec__status">Passed in 0.009s</div>
->>>>>>> 2ca77f9b
           </h3>
         </div>
         <div class="spec spec--group">
@@ -367,11 +295,7 @@
               <p class="spec__suite">events</p>
               <em class="spec__descrip">can declaratively listen to a lowercase DOM event dispatched by a Custom Element</em>
             </div>
-<<<<<<< HEAD
-            <div class="spec__status">Passed in 0.291s</div>
-=======
             <div class="spec__status">Passed in 0.297s</div>
->>>>>>> 2ca77f9b
           </h3>
         </div>
         <div class="spec spec--pass" style="margin-left:20px;">
@@ -380,11 +304,7 @@
               <p class="spec__suite">events</p>
               <em class="spec__descrip">can declaratively listen to a kebab-case DOM event dispatched by a Custom Element</em>
             </div>
-<<<<<<< HEAD
-            <div class="spec__status">Passed in 0.113s</div>
-=======
             <div class="spec__status">Passed in 0.009s</div>
->>>>>>> 2ca77f9b
           </h3>
         </div>
         <div class="spec spec--pass" style="margin-left:20px;">
@@ -393,11 +313,7 @@
               <p class="spec__suite">events</p>
               <em class="spec__descrip">can declaratively listen to a camelCase DOM event dispatched by a Custom Element</em>
             </div>
-<<<<<<< HEAD
-            <div class="spec__status">Passed in 0.012s</div>
-=======
             <div class="spec__status">Passed in 0.014s</div>
->>>>>>> 2ca77f9b
           </h3>
         </div>
         <div class="spec spec--pass" style="margin-left:20px;">
@@ -415,11 +331,7 @@
               <p class="spec__suite">events</p>
               <em class="spec__descrip">can declaratively listen to a PascalCase DOM event dispatched by a Custom Element</em>
             </div>
-<<<<<<< HEAD
-            <div class="spec__status">Passed in 0.027s</div>
-=======
             <div class="spec__status">Passed in 0.133s</div>
->>>>>>> 2ca77f9b
           </h3>
         </div>
         <div class="system-out"><strong>System output:</strong><br />Firefox 57.0.0 (Mac OS X 10.12.0) INFO: 'You are running Vue in development mode.
