--- conflicted
+++ resolved
@@ -20,28 +20,17 @@
     "browsers": [
         {
             "browser": {
-<<<<<<< HEAD
-                "id": "22694928",
-                "fullName": "Mozilla/5.0 (Macintosh; Intel Mac OS X 10_12_6) AppleWebKit/537.36 (KHTML, like Gecko) HeadlessChrome/62.0.3202.94 Safari/537.36",
-                "name": "HeadlessChrome 0.0.0 (Mac OS X 10.12.6)",
-=======
                 "id": "30724482",
                 "fullName": "Mozilla/5.0 (Macintosh; Intel Mac OS X 10.12; rv:57.0) Gecko/20100101 Firefox/57.0",
                 "name": "Firefox 57.0.0 (Mac OS X 10.12.0)",
->>>>>>> 2ca77f9b
                 "state": 5,
                 "lastResult": {
                     "success": 8,
                     "failed": 7,
                     "skipped": 0,
                     "total": 15,
-<<<<<<< HEAD
-                    "totalTime": 713,
-                    "netTime": 504,
-=======
                     "totalTime": 729,
                     "netTime": 328,
->>>>>>> 2ca77f9b
                     "error": false,
                     "disconnected": false
                 },
@@ -58,20 +47,12 @@
                     ],
                     "success": true,
                     "skipped": false,
-<<<<<<< HEAD
-                    "time": 196,
-                    "log": [],
-                    "assertionErrors": [],
-                    "startTime": 1512046532565,
-                    "endTime": 1512046532764
-=======
                     "time": 79,
                     "log": [],
                     "assertionErrors": [],
                     "startTime": 1511951095935,
                     "endTime": 1511951096027,
                     "weight": 3
->>>>>>> 2ca77f9b
                 },
                 {
                     "id": "",
@@ -82,20 +63,12 @@
                     ],
                     "success": true,
                     "skipped": false,
-<<<<<<< HEAD
-                    "time": 3,
-                    "log": [],
-                    "assertionErrors": [],
-                    "startTime": 1512046532872,
-                    "endTime": 1512046532875
-=======
                     "time": 18,
                     "log": [],
                     "assertionErrors": [],
                     "startTime": 1511951096044,
                     "endTime": 1511951096062,
                     "weight": 3
->>>>>>> 2ca77f9b
                 },
                 {
                     "id": "",
@@ -106,20 +79,12 @@
                     ],
                     "success": true,
                     "skipped": false,
-<<<<<<< HEAD
-                    "time": 9,
-                    "log": [],
-                    "assertionErrors": [],
-                    "startTime": 1512046532875,
-                    "endTime": 1512046532884
-=======
                     "time": 43,
                     "log": [],
                     "assertionErrors": [],
                     "startTime": 1511951096065,
                     "endTime": 1511951096109,
                     "weight": 3
->>>>>>> 2ca77f9b
                 },
                 {
                     "id": "",
@@ -130,20 +95,12 @@
                     ],
                     "success": true,
                     "skipped": false,
-<<<<<<< HEAD
-                    "time": 8,
-                    "log": [],
-                    "assertionErrors": [],
-                    "startTime": 1512046532893,
-                    "endTime": 1512046532901
-=======
                     "time": 32,
                     "log": [],
                     "assertionErrors": [],
                     "startTime": 1511951096291,
                     "endTime": 1511951096324,
                     "weight": 3
->>>>>>> 2ca77f9b
                 },
                 {
                     "id": "",
@@ -157,14 +114,9 @@
                     "time": 12,
                     "log": [],
                     "assertionErrors": [],
-<<<<<<< HEAD
-                    "startTime": 1512046532901,
-                    "endTime": 1512046532905
-=======
                     "startTime": 1511951096325,
                     "endTime": 1511951096340,
                     "weight": 3
->>>>>>> 2ca77f9b
                 },
                 {
                     "id": "",
@@ -178,14 +130,9 @@
                     "time": 58,
                     "log": [],
                     "assertionErrors": [],
-<<<<<<< HEAD
-                    "startTime": 1512046532905,
-                    "endTime": 1512046532906
-=======
                     "startTime": 1511951096341,
                     "endTime": 1511951096399,
                     "weight": 3
->>>>>>> 2ca77f9b
                 },
                 {
                     "id": "",
@@ -196,17 +143,12 @@
                     ],
                     "success": true,
                     "skipped": false,
-                    "time": 66,
-                    "log": [],
-                    "assertionErrors": [],
-<<<<<<< HEAD
-                    "startTime": 1512046532914,
-                    "endTime": 1512046532980
-=======
+                    "time": 4,
+                    "log": [],
+                    "assertionErrors": [],
                     "startTime": 1511951096444,
                     "endTime": 1511951096448,
                     "weight": 3
->>>>>>> 2ca77f9b
                 },
                 {
                     "id": "",
@@ -217,11 +159,7 @@
                     ],
                     "success": false,
                     "skipped": false,
-<<<<<<< HEAD
-                    "time": 134,
-=======
                     "time": 9,
->>>>>>> 2ca77f9b
                     "log": [
                         "Expected undefined to equal [ 'R', 'e', 'a', 'c', 't' ]",
                         "assert@base/tests.webpack.js?64efb03e6aba621cd561a1da57b9d96c5a03b766:690:9",
@@ -238,14 +176,9 @@
                             "expected": "[\n  \"R\"\n  \"e\"\n  \"a\"\n  \"c\"\n  \"t\"\n]"
                         }
                     ],
-<<<<<<< HEAD
-                    "startTime": 1512046532981,
-                    "endTime": 1512046533147
-=======
                     "startTime": 1511951096449,
                     "endTime": 1511951096463,
                     "weight": 2
->>>>>>> 2ca77f9b
                 },
                 {
                     "id": "",
@@ -256,11 +189,7 @@
                     ],
                     "success": false,
                     "skipped": false,
-<<<<<<< HEAD
-                    "time": 2,
-=======
                     "time": 4,
->>>>>>> 2ca77f9b
                     "log": [
                         "Expected undefined to equal { org: 'facebook', repo: 'react' }",
                         "assert@base/tests.webpack.js?64efb03e6aba621cd561a1da57b9d96c5a03b766:690:9",
@@ -277,14 +206,9 @@
                             "expected": "{\n  \"org\": \"facebook\"\n  \"repo\": \"react\"\n}"
                         }
                     ],
-<<<<<<< HEAD
-                    "startTime": 1512046533151,
-                    "endTime": 1512046533154
-=======
                     "startTime": 1511951096471,
                     "endTime": 1511951096478,
                     "weight": 2
->>>>>>> 2ca77f9b
                 },
                 {
                     "id": "",
@@ -295,20 +219,12 @@
                     ],
                     "success": true,
                     "skipped": false,
-<<<<<<< HEAD
-                    "time": 41,
-                    "log": [],
-                    "assertionErrors": [],
-                    "startTime": 1512046533154,
-                    "endTime": 1512046533196
-=======
                     "time": 11,
                     "log": [],
                     "assertionErrors": [],
                     "startTime": 1511951096480,
                     "endTime": 1511951096492,
                     "weight": 3
->>>>>>> 2ca77f9b
                 },
                 {
                     "id": "",
@@ -319,11 +235,7 @@
                     ],
                     "success": false,
                     "skipped": false,
-<<<<<<< HEAD
-                    "time": 5,
-=======
                     "time": 9,
->>>>>>> 2ca77f9b
                     "log": [
                         "Expected 'false' to equal 'true'",
                         "assert@base/tests.webpack.js?64efb03e6aba621cd561a1da57b9d96c5a03b766:690:9",
@@ -340,14 +252,9 @@
                             "expected": "\"true\""
                         }
                     ],
-<<<<<<< HEAD
-                    "startTime": 1512046533197,
-                    "endTime": 1512046533203
-=======
                     "startTime": 1511951096494,
                     "endTime": 1511951096504,
                     "weight": 2
->>>>>>> 2ca77f9b
                 },
                 {
                     "id": "",
@@ -375,14 +282,9 @@
                             "expected": "\"true\""
                         }
                     ],
-<<<<<<< HEAD
-                    "startTime": 1512046533203,
-                    "endTime": 1512046533207
-=======
                     "startTime": 1511951096505,
                     "endTime": 1511951096523,
                     "weight": 1
->>>>>>> 2ca77f9b
                 },
                 {
                     "id": "",
@@ -393,11 +295,7 @@
                     ],
                     "success": false,
                     "skipped": false,
-<<<<<<< HEAD
-                    "time": 13,
-=======
                     "time": 10,
->>>>>>> 2ca77f9b
                     "log": [
                         "Expected 'false' to equal 'true'",
                         "assert@base/tests.webpack.js?64efb03e6aba621cd561a1da57b9d96c5a03b766:690:9",
@@ -414,14 +312,9 @@
                             "expected": "\"true\""
                         }
                     ],
-<<<<<<< HEAD
-                    "startTime": 1512046533207,
-                    "endTime": 1512046533220
-=======
                     "startTime": 1511951096524,
                     "endTime": 1511951096535,
                     "weight": 1
->>>>>>> 2ca77f9b
                 },
                 {
                     "id": "",
@@ -432,11 +325,7 @@
                     ],
                     "success": false,
                     "skipped": false,
-<<<<<<< HEAD
-                    "time": 11,
-=======
                     "time": 10,
->>>>>>> 2ca77f9b
                     "log": [
                         "Expected 'false' to equal 'true'",
                         "assert@base/tests.webpack.js?64efb03e6aba621cd561a1da57b9d96c5a03b766:690:9",
@@ -453,14 +342,9 @@
                             "expected": "\"true\""
                         }
                     ],
-<<<<<<< HEAD
-                    "startTime": 1512046533221,
-                    "endTime": 1512046533233
-=======
                     "startTime": 1511951096541,
                     "endTime": 1511951096551,
                     "weight": 1
->>>>>>> 2ca77f9b
                 },
                 {
                     "id": "",
@@ -471,11 +355,7 @@
                     ],
                     "success": false,
                     "skipped": false,
-<<<<<<< HEAD
-                    "time": 9,
-=======
                     "time": 12,
->>>>>>> 2ca77f9b
                     "log": [
                         "Expected 'false' to equal 'true'",
                         "assert@base/tests.webpack.js?64efb03e6aba621cd561a1da57b9d96c5a03b766:690:9",
@@ -492,41 +372,25 @@
                             "expected": "\"true\""
                         }
                     ],
-<<<<<<< HEAD
-                    "startTime": 1512046533233,
-                    "endTime": 1512046533242
-=======
                     "startTime": 1511951096593,
                     "endTime": 1511951096605,
                     "weight": 1
->>>>>>> 2ca77f9b
                 }
             ]
         },
         {
             "browser": {
-<<<<<<< HEAD
-                "id": "65851534",
-                "fullName": "Mozilla/5.0 (Macintosh; Intel Mac OS X 10.12; rv:57.0) Gecko/20100101 Firefox/57.0",
-                "name": "Firefox 57.0.0 (Mac OS X 10.12.0)",
-=======
                 "id": "95970819",
                 "fullName": "Mozilla/5.0 (Macintosh; Intel Mac OS X 10_12_6) AppleWebKit/537.36 (KHTML, like Gecko) HeadlessChrome/62.0.3202.94 Safari/537.36",
                 "name": "HeadlessChrome 0.0.0 (Mac OS X 10.12.6)",
->>>>>>> 2ca77f9b
                 "state": 5,
                 "lastResult": {
                     "success": 8,
                     "failed": 7,
                     "skipped": 0,
                     "total": 15,
-<<<<<<< HEAD
-                    "totalTime": 969,
-                    "netTime": 539,
-=======
                     "totalTime": 838,
                     "netTime": 456,
->>>>>>> 2ca77f9b
                     "error": false,
                     "disconnected": false
                 },
@@ -543,20 +407,12 @@
                     ],
                     "success": true,
                     "skipped": false,
-<<<<<<< HEAD
-                    "time": 19,
-                    "log": [],
-                    "assertionErrors": [],
-                    "startTime": 1512046535815,
-                    "endTime": 1512046535835
-=======
                     "time": 126,
                     "log": [],
                     "assertionErrors": [],
                     "startTime": 1511951092709,
                     "endTime": 1511951092854,
                     "weight": 3
->>>>>>> 2ca77f9b
                 },
                 {
                     "id": "",
@@ -567,20 +423,12 @@
                     ],
                     "success": true,
                     "skipped": false,
-<<<<<<< HEAD
-                    "time": 16,
-                    "log": [],
-                    "assertionErrors": [],
-                    "startTime": 1512046535838,
-                    "endTime": 1512046535854
-=======
                     "time": 4,
                     "log": [],
                     "assertionErrors": [],
                     "startTime": 1511951092931,
                     "endTime": 1511951092935,
                     "weight": 3
->>>>>>> 2ca77f9b
                 },
                 {
                     "id": "",
@@ -591,20 +439,12 @@
                     ],
                     "success": true,
                     "skipped": false,
-<<<<<<< HEAD
-                    "time": 195,
-                    "log": [],
-                    "assertionErrors": [],
-                    "startTime": 1512046535859,
-                    "endTime": 1512046536054
-=======
                     "time": 10,
                     "log": [],
                     "assertionErrors": [],
                     "startTime": 1511951092936,
                     "endTime": 1511951092946,
                     "weight": 3
->>>>>>> 2ca77f9b
                 },
                 {
                     "id": "",
@@ -615,20 +455,12 @@
                     ],
                     "success": true,
                     "skipped": false,
-<<<<<<< HEAD
-                    "time": 32,
-                    "log": [],
-                    "assertionErrors": [],
-                    "startTime": 1512046536109,
-                    "endTime": 1512046536141
-=======
                     "time": 5,
                     "log": [],
                     "assertionErrors": [],
                     "startTime": 1511951092958,
                     "endTime": 1511951092963,
                     "weight": 3
->>>>>>> 2ca77f9b
                 },
                 {
                     "id": "",
@@ -639,20 +471,12 @@
                     ],
                     "success": true,
                     "skipped": false,
-<<<<<<< HEAD
-                    "time": 12,
-                    "log": [],
-                    "assertionErrors": [],
-                    "startTime": 1512046536143,
-                    "endTime": 1512046536170
-=======
                     "time": 2,
                     "log": [],
                     "assertionErrors": [],
                     "startTime": 1511951092963,
                     "endTime": 1511951092965,
                     "weight": 3
->>>>>>> 2ca77f9b
                 },
                 {
                     "id": "",
@@ -663,20 +487,12 @@
                     ],
                     "success": true,
                     "skipped": false,
-<<<<<<< HEAD
-                    "time": 2,
-                    "log": [],
-                    "assertionErrors": [],
-                    "startTime": 1512046536171,
-                    "endTime": 1512046536174
-=======
                     "time": 72,
                     "log": [],
                     "assertionErrors": [],
                     "startTime": 1511951092966,
                     "endTime": 1511951093039,
                     "weight": 3
->>>>>>> 2ca77f9b
                 },
                 {
                     "id": "",
@@ -687,20 +503,12 @@
                     ],
                     "success": true,
                     "skipped": false,
-<<<<<<< HEAD
-                    "time": 11,
-                    "log": [],
-                    "assertionErrors": [],
-                    "startTime": 1512046536175,
-                    "endTime": 1512046536186
-=======
                     "time": 16,
                     "log": [],
                     "assertionErrors": [],
                     "startTime": 1511951093039,
                     "endTime": 1511951093055,
                     "weight": 3
->>>>>>> 2ca77f9b
                 },
                 {
                     "id": "",
@@ -711,11 +519,7 @@
                     ],
                     "success": false,
                     "skipped": false,
-<<<<<<< HEAD
-                    "time": 17,
-=======
                     "time": 58,
->>>>>>> 2ca77f9b
                     "log": [
                         "Error: Expected undefined to equal [ 'R', 'e', 'a', 'c', 't' ]",
                         "    at assert (base/tests.webpack.js?64efb03e6aba621cd561a1da57b9d96c5a03b766:690:9)",
@@ -731,14 +535,9 @@
                             "expected": "[\n  \"R\"\n  \"e\"\n  \"a\"\n  \"c\"\n  \"t\"\n]"
                         }
                     ],
-<<<<<<< HEAD
-                    "startTime": 1512046536191,
-                    "endTime": 1512046536276
-=======
                     "startTime": 1511951093056,
                     "endTime": 1511951093147,
                     "weight": 2
->>>>>>> 2ca77f9b
                 },
                 {
                     "id": "",
@@ -749,7 +548,7 @@
                     ],
                     "success": false,
                     "skipped": false,
-                    "time": 5,
+                    "time": 4,
                     "log": [
                         "Error: Expected undefined to equal { org: 'facebook', repo: 'react' }",
                         "    at assert (base/tests.webpack.js?64efb03e6aba621cd561a1da57b9d96c5a03b766:690:9)",
@@ -765,14 +564,9 @@
                             "expected": "{\n  \"org\": \"facebook\"\n  \"repo\": \"react\"\n}"
                         }
                     ],
-<<<<<<< HEAD
-                    "startTime": 1512046536297,
-                    "endTime": 1512046536304
-=======
                     "startTime": 1511951093305,
                     "endTime": 1511951093346,
                     "weight": 2
->>>>>>> 2ca77f9b
                 },
                 {
                     "id": "",
@@ -783,20 +577,12 @@
                     ],
                     "success": true,
                     "skipped": false,
-<<<<<<< HEAD
-                    "time": 16,
-                    "log": [],
-                    "assertionErrors": [],
-                    "startTime": 1512046536307,
-                    "endTime": 1512046536324
-=======
                     "time": 43,
                     "log": [],
                     "assertionErrors": [],
                     "startTime": 1511951093347,
                     "endTime": 1511951093390,
                     "weight": 3
->>>>>>> 2ca77f9b
                 },
                 {
                     "id": "",
@@ -807,11 +593,7 @@
                     ],
                     "success": false,
                     "skipped": false,
-<<<<<<< HEAD
-                    "time": 15,
-=======
                     "time": 6,
->>>>>>> 2ca77f9b
                     "log": [
                         "Error: Expected 'false' to equal 'true'",
                         "    at assert (base/tests.webpack.js?64efb03e6aba621cd561a1da57b9d96c5a03b766:690:9)",
@@ -827,14 +609,9 @@
                             "expected": "\"true\""
                         }
                     ],
-<<<<<<< HEAD
-                    "startTime": 1512046536325,
-                    "endTime": 1512046536341
-=======
                     "startTime": 1511951093391,
                     "endTime": 1511951093397,
                     "weight": 2
->>>>>>> 2ca77f9b
                 },
                 {
                     "id": "",
@@ -845,11 +622,7 @@
                     ],
                     "success": false,
                     "skipped": false,
-<<<<<<< HEAD
-                    "time": 79,
-=======
                     "time": 80,
->>>>>>> 2ca77f9b
                     "log": [
                         "Error: Expected 'false' to equal 'true'",
                         "    at assert (base/tests.webpack.js?64efb03e6aba621cd561a1da57b9d96c5a03b766:690:9)",
@@ -865,14 +638,9 @@
                             "expected": "\"true\""
                         }
                     ],
-<<<<<<< HEAD
-                    "startTime": 1512046536342,
-                    "endTime": 1512046536421
-=======
                     "startTime": 1511951093398,
                     "endTime": 1511951093489,
                     "weight": 1
->>>>>>> 2ca77f9b
                 },
                 {
                     "id": "",
@@ -883,11 +651,7 @@
                     ],
                     "success": false,
                     "skipped": false,
-<<<<<<< HEAD
-                    "time": 6,
-=======
                     "time": 21,
->>>>>>> 2ca77f9b
                     "log": [
                         "Error: Expected 'false' to equal 'true'",
                         "    at assert (base/tests.webpack.js?64efb03e6aba621cd561a1da57b9d96c5a03b766:690:9)",
@@ -903,14 +667,9 @@
                             "expected": "\"true\""
                         }
                     ],
-<<<<<<< HEAD
-                    "startTime": 1512046536427,
-                    "endTime": 1512046536434
-=======
                     "startTime": 1511951093502,
                     "endTime": 1511951093524,
                     "weight": 1
->>>>>>> 2ca77f9b
                 },
                 {
                     "id": "",
@@ -921,11 +680,7 @@
                     ],
                     "success": false,
                     "skipped": false,
-<<<<<<< HEAD
-                    "time": 90,
-=======
                     "time": 7,
->>>>>>> 2ca77f9b
                     "log": [
                         "Error: Expected 'false' to equal 'true'",
                         "    at assert (base/tests.webpack.js?64efb03e6aba621cd561a1da57b9d96c5a03b766:690:9)",
@@ -941,14 +696,9 @@
                             "expected": "\"true\""
                         }
                     ],
-<<<<<<< HEAD
-                    "startTime": 1512046536442,
-                    "endTime": 1512046536547
-=======
                     "startTime": 1511951093524,
                     "endTime": 1511951093533,
                     "weight": 1
->>>>>>> 2ca77f9b
                 },
                 {
                     "id": "",
@@ -959,11 +709,7 @@
                     ],
                     "success": false,
                     "skipped": false,
-<<<<<<< HEAD
-                    "time": 24,
-=======
                     "time": 2,
->>>>>>> 2ca77f9b
                     "log": [
                         "Error: Expected 'false' to equal 'true'",
                         "    at assert (base/tests.webpack.js?64efb03e6aba621cd561a1da57b9d96c5a03b766:690:9)",
@@ -979,14 +725,9 @@
                             "expected": "\"true\""
                         }
                     ],
-<<<<<<< HEAD
-                    "startTime": 1512046536719,
-                    "endTime": 1512046536744
-=======
                     "startTime": 1511951093533,
                     "endTime": 1511951093535,
                     "weight": 1
->>>>>>> 2ca77f9b
                 }
             ]
         }
