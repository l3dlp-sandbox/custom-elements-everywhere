<!DOCTYPE html>
<html>
  <head>
    <meta charset="utf-8"/>
    <meta name="viewport" content="width=device-width, initial-scale=1"/>
    <title>React + Custom Elements</title>
    <link rel="icon" href="/images/favicon.ico"/>
    <link rel="stylesheet" href="/styles/bundle.css"/>
    <style type="text/css">html,body{font-family:Arial,sans-serif;font-size:1rem;margin:0;padding:0;}body{padding:10px 40px;}h1{margin-bottom:0;}h2{margin-top:0;margin-bottom:0;color:#999;}table{width:100%;margin-top:20px;margin-bottom:20px;table-layout:fixed;}tr.header{background:#ddd;font-weight:bold;border-bottom:none;}td{padding:7px;border-top:none;border-left:1px black solid;border-bottom:1px black solid;border-right:none;word-break:break-all;word-wrap:break-word;}tr.pass td{color:#003b07;background:#86e191;}tr.skip td{color:#7d3a00;background:#ffd24a;}tr.fail td{color:#5e0e00;background:#ff9c8a;}tr:first-child td{border-top:1px black solid;}td:last-child{border-right:1px black solid;}tr.overview{font-weight:bold;color:#777;}tr.overview td{padding-bottom:0px;border-bottom:none;}tr.system-out td{color:#777;}tr.system-errors td{color:#f00;}hr{height:2px;margin:30px 0;background:#000;border:none;}section{margin-top:40px;}h3{margin:6px 0;}.overview{color:#333;font-weight:bold;}.system-out{margin:0.4rem 0;}.system-errors{color:#a94442}.spec{padding:0.8rem;margin:0.3rem 0;}.spec--pass{color:#3c763d;background-color:#dff0d8;border:1px solid #d6e9c6;}.spec--skip{color:#8a6d3b;background-color:#fcf8e3;border:1px solid #faebcc;}.spec--fail{color:#a94442;background-color:#f2dede;border:1px solid #ebccd1;}.spec--group{color:#636363;background-color:#f0f0f0;border:1px solid #e6e6e6;margin:0;}.spec--group:not(:first-of-type){margin:20px 0 0 0;}.spec__title{display:inline;}.spec__suite{display:inline;}.spec__descrip{font-weight:normal;}.spec__status{float:right;}.spec__log{padding-left: 2.3rem;}.hidden{display:none;}body.compact .spec p{margin-top:0;margin-bottom:0.5rem;}body.compact .spec,body.compact tr,body.compact .overview,body.compact .system-out,body.compact .system-errors{font-size:0.85rem;}body.compact .spec{padding:0.3rem 0.5rem;}body.compact section{margin-top:30px;}</style>
    <style type="text/css">body{padding:3rem 1.5rem}.overview{margin-bottom:1.5rem}.spec__header{font-weight:700;display:flex}.spec__title{flex:1;margin-right:16px}.spec__descrip,.spec__status{font-size:.95rem}.spec--pass{color:#1f4e20}.spec--fail{color:#6d2b2a}</style>
    <script type="text/javascript">
        (function(i,s,o,g,r,a,m){i['GoogleAnalyticsObject']=r;i[r]=i[r]||function(){
        (i[r].q=i[r].q||[]).push(arguments)},i[r].l=1*new Date();a=s.createElement(o),
        m=s.getElementsByTagName(o)[0];a.async=1;a.src=g;m.parentNode.insertBefore(a,m)
        })(window,document,'script','https://www.google-analytics.com/analytics.js','ga');
    
        ga('create', 'UA-105089944-1', 'auto');
        ga('send', 'pageview');
      </script>
  </head>
  <body class="compact">
    <div class="container">
      <h1 class="title is-2">React + Custom Elements</h1>
      <section>
        <header class="overview">
          <div class="browser title is-6">Browser: HeadlessChrome 0.0.0 (Mac OS X 10.12.6)</div>
<<<<<<< HEAD
          <div class="timestamp title is-6">Timestamp: 11/30/2017, 2:55:32 PM</div>
=======
          <div class="timestamp title is-6">Timestamp: 11/29/2017, 12:24:52 PM</div>
>>>>>>> 2ca77f9b
          <p class="results title is-6">
            15 tests / 
            0 errors / 
            7 failures / 
            0 skipped / 
<<<<<<< HEAD
            runtime: 0.504s
=======
            runtime: 0.456s
>>>>>>> 2ca77f9b
          </p>
        </header>
        <div class="spec spec--group">
          <h3 class="spec__header title is-6">basic support</h3>
        </div>
        <div class="spec spec--pass" style="margin-left:20px;">
          <h3 class="spec__header">
            <div class="spec__title">
              <p class="spec__suite">no children</p>
              <em class="spec__descrip">can display a Custom Element with no children</em>
            </div>
<<<<<<< HEAD
            <div class="spec__status">Passed in 0.196s</div>
=======
            <div class="spec__status">Passed in 0.126s</div>
>>>>>>> 2ca77f9b
          </h3>
        </div>
        <div class="spec spec--pass" style="margin-left:20px;">
          <h3 class="spec__header">
            <div class="spec__title">
              <p class="spec__suite">with children</p>
              <em class="spec__descrip">can display a Custom Element with children in a Shadow Root</em>
            </div>
<<<<<<< HEAD
            <div class="spec__status">Passed in 0.003s</div>
=======
            <div class="spec__status">Passed in 0.004s</div>
>>>>>>> 2ca77f9b
          </h3>
        </div>
        <div class="spec spec--pass" style="margin-left:20px;">
          <h3 class="spec__header">
            <div class="spec__title">
              <p class="spec__suite">with children</p>
              <em class="spec__descrip">can display a Custom Element with children in a Shadow Root and pass in Light DOM children</em>
            </div>
<<<<<<< HEAD
            <div class="spec__status">Passed in 0.009s</div>
=======
            <div class="spec__status">Passed in 0.01s</div>
>>>>>>> 2ca77f9b
          </h3>
        </div>
        <div class="spec spec--pass" style="margin-left:20px;">
          <h3 class="spec__header">
            <div class="spec__title">
              <p class="spec__suite">with children</p>
              <em class="spec__descrip">can display a Custom Element with children in the Shadow DOM and handle hiding and showing the element</em>
            </div>
<<<<<<< HEAD
            <div class="spec__status">Passed in 0.008s</div>
=======
            <div class="spec__status">Passed in 0.005s</div>
>>>>>>> 2ca77f9b
          </h3>
        </div>
        <div class="spec spec--pass" style="margin-left:20px;">
          <h3 class="spec__header">
            <div class="spec__title">
              <p class="spec__suite">attributes and properties</p>
              <em class="spec__descrip">will pass boolean data as either an attribute or a property</em>
            </div>
            <div class="spec__status">Passed in 0.002s</div>
          </h3>
        </div>
        <div class="spec spec--pass" style="margin-left:20px;">
          <h3 class="spec__header">
            <div class="spec__title">
              <p class="spec__suite">attributes and properties</p>
              <em class="spec__descrip">will pass numeric data as either an attribute or a property</em>
            </div>
            <div class="spec__status">Passed in 0.072s</div>
          </h3>
        </div>
        <div class="spec spec--pass" style="margin-left:20px;">
          <h3 class="spec__header">
            <div class="spec__title">
              <p class="spec__suite">attributes and properties</p>
              <em class="spec__descrip">will pass string data as either an attribute or a property</em>
            </div>
<<<<<<< HEAD
            <div class="spec__status">Passed in 0.066s</div>
=======
            <div class="spec__status">Passed in 0.016s</div>
>>>>>>> 2ca77f9b
          </h3>
        </div>
        <div class="spec spec--fail" style="margin-left:20px;">
          <h3 class="spec__header">
            <div class="spec__title">
              <p class="spec__suite">attributes and properties</p>
              <em class="spec__descrip">will pass array data as a property</em>
            </div>
            <div class="spec__status">Failed</div>
          </h3>
          <p class="spec__log">Error: Expected undefined to equal [ 'R', 'e', 'a', 'c', 't' ]<br />    at assert (tests.webpack.js:690:9)<br />    at Expectation.toEqual (tests.webpack.js:1165:30)<br />    at Context.&lt;anonymous&gt; (tests.webpack.js:2655:35)<br /></p>
        </div>
        <div class="spec spec--fail" style="margin-left:20px;">
          <h3 class="spec__header">
            <div class="spec__title">
              <p class="spec__suite">attributes and properties</p>
              <em class="spec__descrip">will pass object data as a property</em>
            </div>
            <div class="spec__status">Failed</div>
          </h3>
          <p class="spec__log">Error: Expected undefined to equal { org: 'facebook', repo: 'react' }<br />    at assert (tests.webpack.js:690:9)<br />    at Expectation.toEqual (tests.webpack.js:1165:30)<br />    at Context.&lt;anonymous&gt; (tests.webpack.js:2663:35)<br /></p>
        </div>
        <div class="spec spec--pass" style="margin-left:20px;">
          <h3 class="spec__header">
            <div class="spec__title">
              <p class="spec__suite">events</p>
              <em class="spec__descrip">can imperatively listen to a DOM event dispatched by a Custom Element</em>
            </div>
<<<<<<< HEAD
            <div class="spec__status">Passed in 0.041s</div>
=======
            <div class="spec__status">Passed in 0.043s</div>
>>>>>>> 2ca77f9b
          </h3>
        </div>
        <div class="spec spec--group">
          <h3 class="spec__header title is-6">advanced support</h3>
        </div>
        <div class="spec spec--fail" style="margin-left:20px;">
          <h3 class="spec__header">
            <div class="spec__title">
              <p class="spec__suite">events</p>
              <em class="spec__descrip">can declaratively listen to a lowercase DOM event dispatched by a Custom Element</em>
            </div>
            <div class="spec__status">Failed</div>
          </h3>
          <p class="spec__log">Error: Expected 'false' to equal 'true'<br />    at assert (tests.webpack.js:690:9)<br />    at Expectation.toEqual (tests.webpack.js:1165:30)<br />    at Context.&lt;anonymous&gt; (tests.webpack.js:24575:50)<br /></p>
        </div>
        <div class="spec spec--fail" style="margin-left:20px;">
          <h3 class="spec__header">
            <div class="spec__title">
              <p class="spec__suite">events</p>
              <em class="spec__descrip">can declaratively listen to a kebab-case DOM event dispatched by a Custom Element</em>
            </div>
            <div class="spec__status">Failed</div>
          </h3>
          <p class="spec__log">Error: Expected 'false' to equal 'true'<br />    at assert (tests.webpack.js:690:9)<br />    at Expectation.toEqual (tests.webpack.js:1165:30)<br />    at Context.&lt;anonymous&gt; (tests.webpack.js:24586:50)<br /></p>
        </div>
        <div class="spec spec--fail" style="margin-left:20px;">
          <h3 class="spec__header">
            <div class="spec__title">
              <p class="spec__suite">events</p>
              <em class="spec__descrip">can declaratively listen to a camelCase DOM event dispatched by a Custom Element</em>
            </div>
            <div class="spec__status">Failed</div>
          </h3>
          <p class="spec__log">Error: Expected 'false' to equal 'true'<br />    at assert (tests.webpack.js:690:9)<br />    at Expectation.toEqual (tests.webpack.js:1165:30)<br />    at Context.&lt;anonymous&gt; (tests.webpack.js:24597:50)<br /></p>
        </div>
        <div class="spec spec--fail" style="margin-left:20px;">
          <h3 class="spec__header">
            <div class="spec__title">
              <p class="spec__suite">events</p>
              <em class="spec__descrip">can declaratively listen to a CAPScase DOM event dispatched by a Custom Element</em>
            </div>
            <div class="spec__status">Failed</div>
          </h3>
          <p class="spec__log">Error: Expected 'false' to equal 'true'<br />    at assert (tests.webpack.js:690:9)<br />    at Expectation.toEqual (tests.webpack.js:1165:30)<br />    at Context.&lt;anonymous&gt; (tests.webpack.js:24608:50)<br /></p>
        </div>
        <div class="spec spec--fail" style="margin-left:20px;">
          <h3 class="spec__header">
            <div class="spec__title">
              <p class="spec__suite">events</p>
              <em class="spec__descrip">can declaratively listen to a PascalCase DOM event dispatched by a Custom Element</em>
            </div>
            <div class="spec__status">Failed</div>
          </h3>
          <p class="spec__log">Error: Expected 'false' to equal 'true'<br />    at assert (tests.webpack.js:690:9)<br />    at Expectation.toEqual (tests.webpack.js:1165:30)<br />    at Context.&lt;anonymous&gt; (tests.webpack.js:24619:50)<br /></p>
        </div>
      </section>
      <section>
        <header class="overview">
          <div class="browser title is-6">Browser: Firefox 57.0.0 (Mac OS X 10.12.0)</div>
<<<<<<< HEAD
          <div class="timestamp title is-6">Timestamp: 11/30/2017, 2:55:35 PM</div>
=======
          <div class="timestamp title is-6">Timestamp: 11/29/2017, 12:24:55 PM</div>
>>>>>>> 2ca77f9b
          <p class="results title is-6">
            15 tests / 
            0 errors / 
            7 failures / 
            0 skipped / 
<<<<<<< HEAD
            runtime: 0.539s
=======
            runtime: 0.328s
>>>>>>> 2ca77f9b
          </p>
        </header>
        <div class="spec spec--group">
          <h3 class="spec__header title is-6">basic support</h3>
        </div>
        <div class="spec spec--pass" style="margin-left:20px;">
          <h3 class="spec__header">
            <div class="spec__title">
              <p class="spec__suite">no children</p>
              <em class="spec__descrip">can display a Custom Element with no children</em>
            </div>
<<<<<<< HEAD
            <div class="spec__status">Passed in 0.019s</div>
=======
            <div class="spec__status">Passed in 0.079s</div>
>>>>>>> 2ca77f9b
          </h3>
        </div>
        <div class="spec spec--pass" style="margin-left:20px;">
          <h3 class="spec__header">
            <div class="spec__title">
              <p class="spec__suite">with children</p>
              <em class="spec__descrip">can display a Custom Element with children in a Shadow Root</em>
            </div>
<<<<<<< HEAD
            <div class="spec__status">Passed in 0.016s</div>
=======
            <div class="spec__status">Passed in 0.018s</div>
>>>>>>> 2ca77f9b
          </h3>
        </div>
        <div class="spec spec--pass" style="margin-left:20px;">
          <h3 class="spec__header">
            <div class="spec__title">
              <p class="spec__suite">with children</p>
              <em class="spec__descrip">can display a Custom Element with children in a Shadow Root and pass in Light DOM children</em>
            </div>
<<<<<<< HEAD
            <div class="spec__status">Passed in 0.195s</div>
=======
            <div class="spec__status">Passed in 0.043s</div>
>>>>>>> 2ca77f9b
          </h3>
        </div>
        <div class="spec spec--pass" style="margin-left:20px;">
          <h3 class="spec__header">
            <div class="spec__title">
              <p class="spec__suite">with children</p>
              <em class="spec__descrip">can display a Custom Element with children in the Shadow DOM and handle hiding and showing the element</em>
            </div>
            <div class="spec__status">Passed in 0.032s</div>
          </h3>
        </div>
        <div class="spec spec--pass" style="margin-left:20px;">
          <h3 class="spec__header">
            <div class="spec__title">
              <p class="spec__suite">attributes and properties</p>
              <em class="spec__descrip">will pass boolean data as either an attribute or a property</em>
            </div>
            <div class="spec__status">Passed in 0.012s</div>
          </h3>
        </div>
        <div class="spec spec--pass" style="margin-left:20px;">
          <h3 class="spec__header">
            <div class="spec__title">
              <p class="spec__suite">attributes and properties</p>
              <em class="spec__descrip">will pass numeric data as either an attribute or a property</em>
            </div>
<<<<<<< HEAD
            <div class="spec__status">Passed in 0.002s</div>
=======
            <div class="spec__status">Passed in 0.058s</div>
>>>>>>> 2ca77f9b
          </h3>
        </div>
        <div class="spec spec--pass" style="margin-left:20px;">
          <h3 class="spec__header">
            <div class="spec__title">
              <p class="spec__suite">attributes and properties</p>
              <em class="spec__descrip">will pass string data as either an attribute or a property</em>
            </div>
<<<<<<< HEAD
            <div class="spec__status">Passed in 0.011s</div>
=======
            <div class="spec__status">Passed in 0.004s</div>
>>>>>>> 2ca77f9b
          </h3>
        </div>
        <div class="spec spec--fail" style="margin-left:20px;">
          <h3 class="spec__header">
            <div class="spec__title">
              <p class="spec__suite">attributes and properties</p>
              <em class="spec__descrip">will pass array data as a property</em>
            </div>
            <div class="spec__status">Failed</div>
          </h3>
          <p class="spec__log">Expected undefined to equal [ 'R', 'e', 'a', 'c', 't' ]<br />assert@tests.webpack.js:690:9<br />toEqual@tests.webpack.js:1165:10<br />@tests.webpack.js:2655:8<br /><br /></p>
        </div>
        <div class="spec spec--fail" style="margin-left:20px;">
          <h3 class="spec__header">
            <div class="spec__title">
              <p class="spec__suite">attributes and properties</p>
              <em class="spec__descrip">will pass object data as a property</em>
            </div>
            <div class="spec__status">Failed</div>
          </h3>
          <p class="spec__log">Expected undefined to equal { org: 'facebook', repo: 'react' }<br />assert@tests.webpack.js:690:9<br />toEqual@tests.webpack.js:1165:10<br />@tests.webpack.js:2663:8<br /><br /></p>
        </div>
        <div class="spec spec--pass" style="margin-left:20px;">
          <h3 class="spec__header">
            <div class="spec__title">
              <p class="spec__suite">events</p>
              <em class="spec__descrip">can imperatively listen to a DOM event dispatched by a Custom Element</em>
            </div>
<<<<<<< HEAD
            <div class="spec__status">Passed in 0.016s</div>
=======
            <div class="spec__status">Passed in 0.011s</div>
>>>>>>> 2ca77f9b
          </h3>
        </div>
        <div class="spec spec--group">
          <h3 class="spec__header title is-6">advanced support</h3>
        </div>
        <div class="spec spec--fail" style="margin-left:20px;">
          <h3 class="spec__header">
            <div class="spec__title">
              <p class="spec__suite">events</p>
              <em class="spec__descrip">can declaratively listen to a lowercase DOM event dispatched by a Custom Element</em>
            </div>
            <div class="spec__status">Failed</div>
          </h3>
          <p class="spec__log">Expected 'false' to equal 'true'<br />assert@tests.webpack.js:690:9<br />toEqual@tests.webpack.js:1165:10<br />@tests.webpack.js:24575:8<br /><br /></p>
        </div>
        <div class="spec spec--fail" style="margin-left:20px;">
          <h3 class="spec__header">
            <div class="spec__title">
              <p class="spec__suite">events</p>
              <em class="spec__descrip">can declaratively listen to a kebab-case DOM event dispatched by a Custom Element</em>
            </div>
            <div class="spec__status">Failed</div>
          </h3>
          <p class="spec__log">Expected 'false' to equal 'true'<br />assert@tests.webpack.js:690:9<br />toEqual@tests.webpack.js:1165:10<br />@tests.webpack.js:24586:8<br /><br /></p>
        </div>
        <div class="spec spec--fail" style="margin-left:20px;">
          <h3 class="spec__header">
            <div class="spec__title">
              <p class="spec__suite">events</p>
              <em class="spec__descrip">can declaratively listen to a camelCase DOM event dispatched by a Custom Element</em>
            </div>
            <div class="spec__status">Failed</div>
          </h3>
          <p class="spec__log">Expected 'false' to equal 'true'<br />assert@tests.webpack.js:690:9<br />toEqual@tests.webpack.js:1165:10<br />@tests.webpack.js:24597:8<br /><br /></p>
        </div>
        <div class="spec spec--fail" style="margin-left:20px;">
          <h3 class="spec__header">
            <div class="spec__title">
              <p class="spec__suite">events</p>
              <em class="spec__descrip">can declaratively listen to a CAPScase DOM event dispatched by a Custom Element</em>
            </div>
            <div class="spec__status">Failed</div>
          </h3>
          <p class="spec__log">Expected 'false' to equal 'true'<br />assert@tests.webpack.js:690:9<br />toEqual@tests.webpack.js:1165:10<br />@tests.webpack.js:24608:8<br /><br /></p>
        </div>
        <div class="spec spec--fail" style="margin-left:20px;">
          <h3 class="spec__header">
            <div class="spec__title">
              <p class="spec__suite">events</p>
              <em class="spec__descrip">can declaratively listen to a PascalCase DOM event dispatched by a Custom Element</em>
            </div>
            <div class="spec__status">Failed</div>
          </h3>
          <p class="spec__log">Expected 'false' to equal 'true'<br />assert@tests.webpack.js:690:9<br />toEqual@tests.webpack.js:1165:10<br />@tests.webpack.js:24619:8<br /><br /></p>
        </div>
      </section>
    </div>
  </body>
</html><|MERGE_RESOLUTION|>--- conflicted
+++ resolved
@@ -24,21 +24,13 @@
       <section>
         <header class="overview">
           <div class="browser title is-6">Browser: HeadlessChrome 0.0.0 (Mac OS X 10.12.6)</div>
-<<<<<<< HEAD
-          <div class="timestamp title is-6">Timestamp: 11/30/2017, 2:55:32 PM</div>
-=======
           <div class="timestamp title is-6">Timestamp: 11/29/2017, 12:24:52 PM</div>
->>>>>>> 2ca77f9b
           <p class="results title is-6">
             15 tests / 
             0 errors / 
             7 failures / 
             0 skipped / 
-<<<<<<< HEAD
-            runtime: 0.504s
-=======
             runtime: 0.456s
->>>>>>> 2ca77f9b
           </p>
         </header>
         <div class="spec spec--group">
@@ -50,11 +42,7 @@
               <p class="spec__suite">no children</p>
               <em class="spec__descrip">can display a Custom Element with no children</em>
             </div>
-<<<<<<< HEAD
-            <div class="spec__status">Passed in 0.196s</div>
-=======
             <div class="spec__status">Passed in 0.126s</div>
->>>>>>> 2ca77f9b
           </h3>
         </div>
         <div class="spec spec--pass" style="margin-left:20px;">
@@ -63,11 +51,7 @@
               <p class="spec__suite">with children</p>
               <em class="spec__descrip">can display a Custom Element with children in a Shadow Root</em>
             </div>
-<<<<<<< HEAD
-            <div class="spec__status">Passed in 0.003s</div>
-=======
             <div class="spec__status">Passed in 0.004s</div>
->>>>>>> 2ca77f9b
           </h3>
         </div>
         <div class="spec spec--pass" style="margin-left:20px;">
@@ -76,11 +60,7 @@
               <p class="spec__suite">with children</p>
               <em class="spec__descrip">can display a Custom Element with children in a Shadow Root and pass in Light DOM children</em>
             </div>
-<<<<<<< HEAD
-            <div class="spec__status">Passed in 0.009s</div>
-=======
             <div class="spec__status">Passed in 0.01s</div>
->>>>>>> 2ca77f9b
           </h3>
         </div>
         <div class="spec spec--pass" style="margin-left:20px;">
@@ -89,11 +69,7 @@
               <p class="spec__suite">with children</p>
               <em class="spec__descrip">can display a Custom Element with children in the Shadow DOM and handle hiding and showing the element</em>
             </div>
-<<<<<<< HEAD
-            <div class="spec__status">Passed in 0.008s</div>
-=======
             <div class="spec__status">Passed in 0.005s</div>
->>>>>>> 2ca77f9b
           </h3>
         </div>
         <div class="spec spec--pass" style="margin-left:20px;">
@@ -120,11 +96,7 @@
               <p class="spec__suite">attributes and properties</p>
               <em class="spec__descrip">will pass string data as either an attribute or a property</em>
             </div>
-<<<<<<< HEAD
-            <div class="spec__status">Passed in 0.066s</div>
-=======
             <div class="spec__status">Passed in 0.016s</div>
->>>>>>> 2ca77f9b
           </h3>
         </div>
         <div class="spec spec--fail" style="margin-left:20px;">
@@ -153,11 +125,7 @@
               <p class="spec__suite">events</p>
               <em class="spec__descrip">can imperatively listen to a DOM event dispatched by a Custom Element</em>
             </div>
-<<<<<<< HEAD
-            <div class="spec__status">Passed in 0.041s</div>
-=======
             <div class="spec__status">Passed in 0.043s</div>
->>>>>>> 2ca77f9b
           </h3>
         </div>
         <div class="spec spec--group">
@@ -217,21 +185,13 @@
       <section>
         <header class="overview">
           <div class="browser title is-6">Browser: Firefox 57.0.0 (Mac OS X 10.12.0)</div>
-<<<<<<< HEAD
-          <div class="timestamp title is-6">Timestamp: 11/30/2017, 2:55:35 PM</div>
-=======
           <div class="timestamp title is-6">Timestamp: 11/29/2017, 12:24:55 PM</div>
->>>>>>> 2ca77f9b
           <p class="results title is-6">
             15 tests / 
             0 errors / 
             7 failures / 
             0 skipped / 
-<<<<<<< HEAD
-            runtime: 0.539s
-=======
             runtime: 0.328s
->>>>>>> 2ca77f9b
           </p>
         </header>
         <div class="spec spec--group">
@@ -243,11 +203,7 @@
               <p class="spec__suite">no children</p>
               <em class="spec__descrip">can display a Custom Element with no children</em>
             </div>
-<<<<<<< HEAD
-            <div class="spec__status">Passed in 0.019s</div>
-=======
             <div class="spec__status">Passed in 0.079s</div>
->>>>>>> 2ca77f9b
           </h3>
         </div>
         <div class="spec spec--pass" style="margin-left:20px;">
@@ -256,11 +212,7 @@
               <p class="spec__suite">with children</p>
               <em class="spec__descrip">can display a Custom Element with children in a Shadow Root</em>
             </div>
-<<<<<<< HEAD
-            <div class="spec__status">Passed in 0.016s</div>
-=======
             <div class="spec__status">Passed in 0.018s</div>
->>>>>>> 2ca77f9b
           </h3>
         </div>
         <div class="spec spec--pass" style="margin-left:20px;">
@@ -269,11 +221,7 @@
               <p class="spec__suite">with children</p>
               <em class="spec__descrip">can display a Custom Element with children in a Shadow Root and pass in Light DOM children</em>
             </div>
-<<<<<<< HEAD
-            <div class="spec__status">Passed in 0.195s</div>
-=======
             <div class="spec__status">Passed in 0.043s</div>
->>>>>>> 2ca77f9b
           </h3>
         </div>
         <div class="spec spec--pass" style="margin-left:20px;">
@@ -300,11 +248,7 @@
               <p class="spec__suite">attributes and properties</p>
               <em class="spec__descrip">will pass numeric data as either an attribute or a property</em>
             </div>
-<<<<<<< HEAD
-            <div class="spec__status">Passed in 0.002s</div>
-=======
             <div class="spec__status">Passed in 0.058s</div>
->>>>>>> 2ca77f9b
           </h3>
         </div>
         <div class="spec spec--pass" style="margin-left:20px;">
@@ -313,44 +257,36 @@
               <p class="spec__suite">attributes and properties</p>
               <em class="spec__descrip">will pass string data as either an attribute or a property</em>
             </div>
-<<<<<<< HEAD
+            <div class="spec__status">Passed in 0.004s</div>
+          </h3>
+        </div>
+        <div class="spec spec--fail" style="margin-left:20px;">
+          <h3 class="spec__header">
+            <div class="spec__title">
+              <p class="spec__suite">attributes and properties</p>
+              <em class="spec__descrip">will pass array data as a property</em>
+            </div>
+            <div class="spec__status">Failed</div>
+          </h3>
+          <p class="spec__log">Expected undefined to equal [ 'R', 'e', 'a', 'c', 't' ]<br />assert@tests.webpack.js:690:9<br />toEqual@tests.webpack.js:1165:10<br />@tests.webpack.js:2655:8<br /><br /></p>
+        </div>
+        <div class="spec spec--fail" style="margin-left:20px;">
+          <h3 class="spec__header">
+            <div class="spec__title">
+              <p class="spec__suite">attributes and properties</p>
+              <em class="spec__descrip">will pass object data as a property</em>
+            </div>
+            <div class="spec__status">Failed</div>
+          </h3>
+          <p class="spec__log">Expected undefined to equal { org: 'facebook', repo: 'react' }<br />assert@tests.webpack.js:690:9<br />toEqual@tests.webpack.js:1165:10<br />@tests.webpack.js:2663:8<br /><br /></p>
+        </div>
+        <div class="spec spec--pass" style="margin-left:20px;">
+          <h3 class="spec__header">
+            <div class="spec__title">
+              <p class="spec__suite">events</p>
+              <em class="spec__descrip">can imperatively listen to a DOM event dispatched by a Custom Element</em>
+            </div>
             <div class="spec__status">Passed in 0.011s</div>
-=======
-            <div class="spec__status">Passed in 0.004s</div>
->>>>>>> 2ca77f9b
-          </h3>
-        </div>
-        <div class="spec spec--fail" style="margin-left:20px;">
-          <h3 class="spec__header">
-            <div class="spec__title">
-              <p class="spec__suite">attributes and properties</p>
-              <em class="spec__descrip">will pass array data as a property</em>
-            </div>
-            <div class="spec__status">Failed</div>
-          </h3>
-          <p class="spec__log">Expected undefined to equal [ 'R', 'e', 'a', 'c', 't' ]<br />assert@tests.webpack.js:690:9<br />toEqual@tests.webpack.js:1165:10<br />@tests.webpack.js:2655:8<br /><br /></p>
-        </div>
-        <div class="spec spec--fail" style="margin-left:20px;">
-          <h3 class="spec__header">
-            <div class="spec__title">
-              <p class="spec__suite">attributes and properties</p>
-              <em class="spec__descrip">will pass object data as a property</em>
-            </div>
-            <div class="spec__status">Failed</div>
-          </h3>
-          <p class="spec__log">Expected undefined to equal { org: 'facebook', repo: 'react' }<br />assert@tests.webpack.js:690:9<br />toEqual@tests.webpack.js:1165:10<br />@tests.webpack.js:2663:8<br /><br /></p>
-        </div>
-        <div class="spec spec--pass" style="margin-left:20px;">
-          <h3 class="spec__header">
-            <div class="spec__title">
-              <p class="spec__suite">events</p>
-              <em class="spec__descrip">can imperatively listen to a DOM event dispatched by a Custom Element</em>
-            </div>
-<<<<<<< HEAD
-            <div class="spec__status">Passed in 0.016s</div>
-=======
-            <div class="spec__status">Passed in 0.011s</div>
->>>>>>> 2ca77f9b
           </h3>
         </div>
         <div class="spec spec--group">
