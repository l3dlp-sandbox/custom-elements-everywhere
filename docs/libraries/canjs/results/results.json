{
    "summary": {
        "success": 26,
        "failed": 4,
        "error": false,
        "disconnected": false,
        "exitCode": 1,
        "score": 88,
        "basicSupport": {
            "total": 20,
            "failed": 4,
            "passed": 16
        },
        "advancedSupport": {
            "total": 10,
            "failed": 0,
            "passed": 10
        }
    },
    "browsers": [
        {
            "browser": {
<<<<<<< HEAD
                "id": "40107704",
=======
                "id": "58616695",
>>>>>>> 2ca77f9b
                "fullName": "Mozilla/5.0 (Macintosh; Intel Mac OS X 10.12; rv:57.0) Gecko/20100101 Firefox/57.0",
                "name": "Firefox 57.0.0 (Mac OS X 10.12.0)",
                "state": 5,
                "lastResult": {
                    "success": 13,
                    "failed": 2,
                    "skipped": 0,
                    "total": 15,
<<<<<<< HEAD
                    "totalTime": 849,
                    "netTime": 415,
=======
                    "totalTime": 1295,
                    "netTime": 600,
>>>>>>> 2ca77f9b
                    "error": false,
                    "disconnected": false
                },
                "disconnectsCount": 0
            },
            "errors": [],
            "results": [
                {
                    "id": "",
                    "description": "can display a Custom Element with no children",
                    "suite": [
                        "basic support",
                        "no children"
                    ],
                    "success": true,
                    "skipped": false,
                    "time": 22,
                    "log": [],
                    "assertionErrors": [],
<<<<<<< HEAD
                    "startTime": 1512046537644,
                    "endTime": 1512046537669
=======
                    "startTime": 1511951097708,
                    "endTime": 1511951097732,
                    "weight": 3
>>>>>>> 2ca77f9b
                },
                {
                    "id": "",
                    "description": "can display a Custom Element with children in a Shadow Root",
                    "suite": [
                        "basic support",
                        "with children"
                    ],
                    "success": true,
                    "skipped": false,
<<<<<<< HEAD
                    "time": 12,
                    "log": [],
                    "assertionErrors": [],
                    "startTime": 1512046537671,
                    "endTime": 1512046537684
=======
                    "time": 13,
                    "log": [],
                    "assertionErrors": [],
                    "startTime": 1511951097739,
                    "endTime": 1511951097753,
                    "weight": 3
>>>>>>> 2ca77f9b
                },
                {
                    "id": "",
                    "description": "can display a Custom Element with children in a Shadow Root and pass in Light DOM children",
                    "suite": [
                        "basic support",
                        "with children"
                    ],
                    "success": true,
                    "skipped": false,
<<<<<<< HEAD
                    "time": 26,
                    "log": [],
                    "assertionErrors": [],
                    "startTime": 1512046537686,
                    "endTime": 1512046537712
=======
                    "time": 31,
                    "log": [],
                    "assertionErrors": [],
                    "startTime": 1511951097757,
                    "endTime": 1511951097789,
                    "weight": 3
>>>>>>> 2ca77f9b
                },
                {
                    "id": "",
                    "description": "can display a Custom Element with children in the Shadow DOM and handle hiding and showing the element",
                    "suite": [
                        "basic support",
                        "with children"
                    ],
                    "success": true,
                    "skipped": false,
<<<<<<< HEAD
                    "time": 43,
                    "log": [],
                    "assertionErrors": [],
                    "startTime": 1512046537772,
                    "endTime": 1512046537816
=======
                    "time": 33,
                    "log": [],
                    "assertionErrors": [],
                    "startTime": 1511951097877,
                    "endTime": 1511951097911,
                    "weight": 3
>>>>>>> 2ca77f9b
                },
                {
                    "id": "",
                    "description": "will pass boolean data as either an attribute or a property",
                    "suite": [
                        "basic support",
                        "attributes and properties"
                    ],
                    "success": true,
                    "skipped": false,
                    "time": 18,
                    "log": [],
                    "assertionErrors": [],
<<<<<<< HEAD
                    "startTime": 1512046537818,
                    "endTime": 1512046537839
=======
                    "startTime": 1511951097912,
                    "endTime": 1511951097931,
                    "weight": 3
>>>>>>> 2ca77f9b
                },
                {
                    "id": "",
                    "description": "will pass numeric data as either an attribute or a property",
                    "suite": [
                        "basic support",
                        "attributes and properties"
                    ],
                    "success": true,
                    "skipped": false,
<<<<<<< HEAD
                    "time": 20,
                    "log": [],
                    "assertionErrors": [],
                    "startTime": 1512046537840,
                    "endTime": 1512046537861
=======
                    "time": 22,
                    "log": [],
                    "assertionErrors": [],
                    "startTime": 1511951097932,
                    "endTime": 1511951097956,
                    "weight": 3
>>>>>>> 2ca77f9b
                },
                {
                    "id": "",
                    "description": "will pass string data as either an attribute or a property",
                    "suite": [
                        "basic support",
                        "attributes and properties"
                    ],
                    "success": true,
                    "skipped": false,
<<<<<<< HEAD
                    "time": 25,
                    "log": [],
                    "assertionErrors": [],
                    "startTime": 1512046537862,
                    "endTime": 1512046537888
=======
                    "time": 23,
                    "log": [],
                    "assertionErrors": [],
                    "startTime": 1511951097958,
                    "endTime": 1511951097982,
                    "weight": 3
>>>>>>> 2ca77f9b
                },
                {
                    "id": "",
                    "description": "will pass array data as a property",
                    "suite": [
                        "basic support",
                        "attributes and properties"
                    ],
                    "success": false,
                    "skipped": false,
<<<<<<< HEAD
                    "time": 23,
                    "log": [
                        "Expected undefined to equal [ 'C', 'a', 'n', 'j', 's' ]",
                        "assert@base/tests.webpack.js?a98b805f95bbcda9a3697f215a293fd176ad61f5:12262:9",
                        "toEqual@base/tests.webpack.js?a98b805f95bbcda9a3697f215a293fd176ad61f5:16501:10",
                        "@base/tests.webpack.js?a98b805f95bbcda9a3697f215a293fd176ad61f5:17773:5",
=======
                    "time": 33,
                    "log": [
                        "Expected undefined to equal [ 'C', 'a', 'n', 'j', 's' ]",
                        "assert@base/tests.webpack.js?f8ca6086f86fdae28f3a4958136de110603d0a16:13245:9",
                        "toEqual@base/tests.webpack.js?f8ca6086f86fdae28f3a4958136de110603d0a16:16537:10",
                        "@base/tests.webpack.js?f8ca6086f86fdae28f3a4958136de110603d0a16:18047:7",
>>>>>>> 2ca77f9b
                        ""
                    ],
                    "assertionErrors": [
                        {
                            "name": "Error",
                            "message": "Expected undefined to equal [ 'C', 'a', 'n', 'j', 's' ]",
                            "showDiff": true,
                            "actual": "[undefined]",
                            "expected": "[\n  \"C\"\n  \"a\"\n  \"n\"\n  \"j\"\n  \"s\"\n]"
                        }
                    ],
<<<<<<< HEAD
                    "startTime": 1512046538060,
                    "endTime": 1512046538087
=======
                    "startTime": 1511951098016,
                    "endTime": 1511951098060,
                    "weight": 2
>>>>>>> 2ca77f9b
                },
                {
                    "id": "",
                    "description": "will pass object data as a property",
                    "suite": [
                        "basic support",
                        "attributes and properties"
                    ],
                    "success": false,
                    "skipped": false,
<<<<<<< HEAD
                    "time": 31,
                    "log": [
                        "Expected undefined to equal { org: 'canjs', repo: 'CanJS' }",
                        "assert@base/tests.webpack.js?a98b805f95bbcda9a3697f215a293fd176ad61f5:12262:9",
                        "toEqual@base/tests.webpack.js?a98b805f95bbcda9a3697f215a293fd176ad61f5:16501:10",
                        "@base/tests.webpack.js?a98b805f95bbcda9a3697f215a293fd176ad61f5:17780:5",
=======
                    "time": 25,
                    "log": [
                        "Expected undefined to equal { org: 'canjs', repo: 'CanJS' }",
                        "assert@base/tests.webpack.js?f8ca6086f86fdae28f3a4958136de110603d0a16:13245:9",
                        "toEqual@base/tests.webpack.js?f8ca6086f86fdae28f3a4958136de110603d0a16:16537:10",
                        "@base/tests.webpack.js?f8ca6086f86fdae28f3a4958136de110603d0a16:18055:7",
>>>>>>> 2ca77f9b
                        ""
                    ],
                    "assertionErrors": [
                        {
                            "name": "Error",
                            "message": "Expected undefined to equal { org: 'canjs', repo: 'CanJS' }",
                            "showDiff": true,
                            "actual": "[undefined]",
                            "expected": "{\n  \"org\": \"canjs\"\n  \"repo\": \"CanJS\"\n}"
                        }
                    ],
<<<<<<< HEAD
                    "startTime": 1512046538088,
                    "endTime": 1512046538120
=======
                    "startTime": 1511951098061,
                    "endTime": 1511951098088,
                    "weight": 2
>>>>>>> 2ca77f9b
                },
                {
                    "id": "",
                    "description": "can imperatively listen to a DOM event dispatched by a Custom Element",
                    "suite": [
                        "basic support",
                        "events"
                    ],
                    "success": true,
                    "skipped": false,
<<<<<<< HEAD
                    "time": 22,
                    "log": [],
                    "assertionErrors": [],
                    "startTime": 1512046538121,
                    "endTime": 1512046538144
=======
                    "time": 26,
                    "log": [],
                    "assertionErrors": [],
                    "startTime": 1511951098090,
                    "endTime": 1511951098116,
                    "weight": 3
>>>>>>> 2ca77f9b
                },
                {
                    "id": "",
                    "description": "can declaratively listen to a lowercase DOM event dispatched by a Custom Element",
                    "suite": [
                        "advanced support",
                        "events"
                    ],
                    "success": true,
                    "skipped": false,
<<<<<<< HEAD
                    "time": 64,
                    "log": [],
                    "assertionErrors": [],
                    "startTime": 1512046538241,
                    "endTime": 1512046538306
=======
                    "time": 50,
                    "log": [],
                    "assertionErrors": [],
                    "startTime": 1511951098223,
                    "endTime": 1511951098274,
                    "weight": 2
>>>>>>> 2ca77f9b
                },
                {
                    "id": "",
                    "description": "can declaratively listen to a kebab-case DOM event dispatched by a Custom Element",
                    "suite": [
                        "advanced support",
                        "events"
                    ],
                    "success": true,
                    "skipped": false,
<<<<<<< HEAD
                    "time": 27,
                    "log": [],
                    "assertionErrors": [],
                    "startTime": 1512046538307,
                    "endTime": 1512046538334
=======
                    "time": 32,
                    "log": [],
                    "assertionErrors": [],
                    "startTime": 1511951098275,
                    "endTime": 1511951098309,
                    "weight": 1
>>>>>>> 2ca77f9b
                },
                {
                    "id": "",
                    "description": "can declaratively listen to a camelCase DOM event dispatched by a Custom Element",
                    "suite": [
                        "advanced support",
                        "events"
                    ],
                    "success": true,
                    "skipped": false,
<<<<<<< HEAD
                    "time": 26,
                    "log": [],
                    "assertionErrors": [],
                    "startTime": 1512046538335,
                    "endTime": 1512046538361
=======
                    "time": 49,
                    "log": [],
                    "assertionErrors": [],
                    "startTime": 1511951098310,
                    "endTime": 1511951098360,
                    "weight": 1
>>>>>>> 2ca77f9b
                },
                {
                    "id": "",
                    "description": "can declaratively listen to a CAPScase DOM event dispatched by a Custom Element",
                    "suite": [
                        "advanced support",
                        "events"
                    ],
                    "success": true,
                    "skipped": false,
<<<<<<< HEAD
                    "time": 29,
                    "log": [],
                    "assertionErrors": [],
                    "startTime": 1512046538385,
                    "endTime": 1512046538414
=======
                    "time": 122,
                    "log": [],
                    "assertionErrors": [],
                    "startTime": 1511951098703,
                    "endTime": 1511951098825,
                    "weight": 1
>>>>>>> 2ca77f9b
                },
                {
                    "id": "",
                    "description": "can declaratively listen to a PascalCase DOM event dispatched by a Custom Element",
                    "suite": [
                        "advanced support",
                        "events"
                    ],
                    "success": true,
                    "skipped": false,
<<<<<<< HEAD
                    "time": 24,
                    "log": [],
                    "assertionErrors": [],
                    "startTime": 1512046538415,
                    "endTime": 1512046538439
=======
                    "time": 101,
                    "log": [],
                    "assertionErrors": [],
                    "startTime": 1511951098854,
                    "endTime": 1511951098956,
                    "weight": 1
>>>>>>> 2ca77f9b
                }
            ]
        },
        {
            "browser": {
<<<<<<< HEAD
                "id": "59672424",
=======
                "id": "66291081",
>>>>>>> 2ca77f9b
                "fullName": "Mozilla/5.0 (Macintosh; Intel Mac OS X 10_12_6) AppleWebKit/537.36 (KHTML, like Gecko) HeadlessChrome/62.0.3202.94 Safari/537.36",
                "name": "HeadlessChrome 0.0.0 (Mac OS X 10.12.6)",
                "state": 5,
                "lastResult": {
                    "success": 13,
                    "failed": 2,
                    "skipped": 0,
                    "total": 15,
<<<<<<< HEAD
                    "totalTime": 1293,
                    "netTime": 471,
=======
                    "totalTime": 1088,
                    "netTime": 582,
>>>>>>> 2ca77f9b
                    "error": false,
                    "disconnected": false
                },
                "disconnectsCount": 0
            },
            "errors": [],
            "results": [
                {
                    "id": "",
                    "description": "can display a Custom Element with no children",
                    "suite": [
                        "basic support",
                        "no children"
                    ],
                    "success": true,
                    "skipped": false,
<<<<<<< HEAD
                    "time": 30,
                    "log": [],
                    "assertionErrors": [],
                    "startTime": 1512046533931,
                    "endTime": 1512046533966
=======
                    "time": 129,
                    "log": [],
                    "assertionErrors": [],
                    "startTime": 1511951095056,
                    "endTime": 1511951095187,
                    "weight": 3
>>>>>>> 2ca77f9b
                },
                {
                    "id": "",
                    "description": "can display a Custom Element with children in a Shadow Root",
                    "suite": [
                        "basic support",
                        "with children"
                    ],
                    "success": true,
                    "skipped": false,
<<<<<<< HEAD
                    "time": 5,
                    "log": [],
                    "assertionErrors": [],
                    "startTime": 1512046533969,
                    "endTime": 1512046533974
=======
                    "time": 4,
                    "log": [],
                    "assertionErrors": [],
                    "startTime": 1511951095205,
                    "endTime": 1511951095209,
                    "weight": 3
>>>>>>> 2ca77f9b
                },
                {
                    "id": "",
                    "description": "can display a Custom Element with children in a Shadow Root and pass in Light DOM children",
                    "suite": [
                        "basic support",
                        "with children"
                    ],
                    "success": true,
                    "skipped": false,
<<<<<<< HEAD
                    "time": 17,
                    "log": [],
                    "assertionErrors": [],
                    "startTime": 1512046533974,
                    "endTime": 1512046533992
=======
                    "time": 18,
                    "log": [],
                    "assertionErrors": [],
                    "startTime": 1511951095210,
                    "endTime": 1511951095228,
                    "weight": 3
>>>>>>> 2ca77f9b
                },
                {
                    "id": "",
                    "description": "can display a Custom Element with children in the Shadow DOM and handle hiding and showing the element",
                    "suite": [
                        "basic support",
                        "with children"
                    ],
                    "success": true,
                    "skipped": false,
<<<<<<< HEAD
                    "time": 117,
                    "log": [],
                    "assertionErrors": [],
                    "startTime": 1512046534012,
                    "endTime": 1512046534131
=======
                    "time": 114,
                    "log": [],
                    "assertionErrors": [],
                    "startTime": 1511951095237,
                    "endTime": 1511951095352,
                    "weight": 3
>>>>>>> 2ca77f9b
                },
                {
                    "id": "",
                    "description": "will pass boolean data as either an attribute or a property",
                    "suite": [
                        "basic support",
                        "attributes and properties"
                    ],
                    "success": true,
                    "skipped": false,
<<<<<<< HEAD
                    "time": 20,
                    "log": [],
                    "assertionErrors": [],
                    "startTime": 1512046534150,
                    "endTime": 1512046534170
=======
                    "time": 11,
                    "log": [],
                    "assertionErrors": [],
                    "startTime": 1511951095386,
                    "endTime": 1511951095397,
                    "weight": 3
>>>>>>> 2ca77f9b
                },
                {
                    "id": "",
                    "description": "will pass numeric data as either an attribute or a property",
                    "suite": [
                        "basic support",
                        "attributes and properties"
                    ],
                    "success": true,
                    "skipped": false,
<<<<<<< HEAD
                    "time": 21,
                    "log": [],
                    "assertionErrors": [],
                    "startTime": 1512046534171,
                    "endTime": 1512046534192
=======
                    "time": 23,
                    "log": [],
                    "assertionErrors": [],
                    "startTime": 1511951095399,
                    "endTime": 1511951095422,
                    "weight": 3
>>>>>>> 2ca77f9b
                },
                {
                    "id": "",
                    "description": "will pass string data as either an attribute or a property",
                    "suite": [
                        "basic support",
                        "attributes and properties"
                    ],
                    "success": true,
                    "skipped": false,
<<<<<<< HEAD
                    "time": 25,
                    "log": [],
                    "assertionErrors": [],
                    "startTime": 1512046534197,
                    "endTime": 1512046534222
=======
                    "time": 87,
                    "log": [],
                    "assertionErrors": [],
                    "startTime": 1511951095423,
                    "endTime": 1511951095510,
                    "weight": 3
>>>>>>> 2ca77f9b
                },
                {
                    "id": "",
                    "description": "will pass array data as a property",
                    "suite": [
                        "basic support",
                        "attributes and properties"
                    ],
                    "success": false,
                    "skipped": false,
<<<<<<< HEAD
                    "time": 40,
                    "log": [
                        "Error: Expected undefined to equal [ 'C', 'a', 'n', 'j', 's' ]",
                        "    at assert (base/tests.webpack.js?a98b805f95bbcda9a3697f215a293fd176ad61f5:12262:9)",
                        "    at Expectation.toEqual (base/tests.webpack.js?a98b805f95bbcda9a3697f215a293fd176ad61f5:16501:30)",
                        "    at Context.<anonymous> (base/tests.webpack.js?a98b805f95bbcda9a3697f215a293fd176ad61f5:17773:58)"
=======
                    "time": 8,
                    "log": [
                        "Error: Expected undefined to equal [ 'C', 'a', 'n', 'j', 's' ]",
                        "    at assert (base/tests.webpack.js?f8ca6086f86fdae28f3a4958136de110603d0a16:13245:9)",
                        "    at Expectation.toEqual (base/tests.webpack.js?f8ca6086f86fdae28f3a4958136de110603d0a16:16537:30)",
                        "    at Context.<anonymous> (base/tests.webpack.js?f8ca6086f86fdae28f3a4958136de110603d0a16:18047:60)"
>>>>>>> 2ca77f9b
                    ],
                    "assertionErrors": [
                        {
                            "name": "Error",
                            "message": "Expected undefined to equal [ 'C', 'a', 'n', 'j', 's' ]",
                            "showDiff": true,
                            "actual": "[undefined]",
                            "expected": "[\n  \"C\"\n  \"a\"\n  \"n\"\n  \"j\"\n  \"s\"\n]"
                        }
                    ],
<<<<<<< HEAD
                    "startTime": 1512046534223,
                    "endTime": 1512046534281
=======
                    "startTime": 1511951095538,
                    "endTime": 1511951095583,
                    "weight": 2
>>>>>>> 2ca77f9b
                },
                {
                    "id": "",
                    "description": "will pass object data as a property",
                    "suite": [
                        "basic support",
                        "attributes and properties"
                    ],
                    "success": false,
                    "skipped": false,
<<<<<<< HEAD
                    "time": 21,
                    "log": [
                        "Error: Expected undefined to equal { org: 'canjs', repo: 'CanJS' }",
                        "    at assert (base/tests.webpack.js?a98b805f95bbcda9a3697f215a293fd176ad61f5:12262:9)",
                        "    at Expectation.toEqual (base/tests.webpack.js?a98b805f95bbcda9a3697f215a293fd176ad61f5:16501:30)",
                        "    at Context.<anonymous> (base/tests.webpack.js?a98b805f95bbcda9a3697f215a293fd176ad61f5:17780:58)"
=======
                    "time": 5,
                    "log": [
                        "Error: Expected undefined to equal { org: 'canjs', repo: 'CanJS' }",
                        "    at assert (base/tests.webpack.js?f8ca6086f86fdae28f3a4958136de110603d0a16:13245:9)",
                        "    at Expectation.toEqual (base/tests.webpack.js?f8ca6086f86fdae28f3a4958136de110603d0a16:16537:30)",
                        "    at Context.<anonymous> (base/tests.webpack.js?f8ca6086f86fdae28f3a4958136de110603d0a16:18055:60)"
>>>>>>> 2ca77f9b
                    ],
                    "assertionErrors": [
                        {
                            "name": "Error",
                            "message": "Expected undefined to equal { org: 'canjs', repo: 'CanJS' }",
                            "showDiff": true,
                            "actual": "[undefined]",
                            "expected": "{\n  \"org\": \"canjs\"\n  \"repo\": \"CanJS\"\n}"
                        }
                    ],
<<<<<<< HEAD
                    "startTime": 1512046534418,
                    "endTime": 1512046534441
=======
                    "startTime": 1511951095584,
                    "endTime": 1511951095589,
                    "weight": 2
>>>>>>> 2ca77f9b
                },
                {
                    "id": "",
                    "description": "can imperatively listen to a DOM event dispatched by a Custom Element",
                    "suite": [
                        "basic support",
                        "events"
                    ],
                    "success": true,
                    "skipped": false,
<<<<<<< HEAD
                    "time": 9,
                    "log": [],
                    "assertionErrors": [],
                    "startTime": 1512046534442,
                    "endTime": 1512046534451
=======
                    "time": 6,
                    "log": [],
                    "assertionErrors": [],
                    "startTime": 1511951095590,
                    "endTime": 1511951095596,
                    "weight": 3
>>>>>>> 2ca77f9b
                },
                {
                    "id": "",
                    "description": "can declaratively listen to a lowercase DOM event dispatched by a Custom Element",
                    "suite": [
                        "advanced support",
                        "events"
                    ],
                    "success": true,
                    "skipped": false,
<<<<<<< HEAD
                    "time": 75,
                    "log": [],
                    "assertionErrors": [],
                    "startTime": 1512046534456,
                    "endTime": 1512046534531
=======
                    "time": 83,
                    "log": [],
                    "assertionErrors": [],
                    "startTime": 1511951095604,
                    "endTime": 1511951095688,
                    "weight": 2
>>>>>>> 2ca77f9b
                },
                {
                    "id": "",
                    "description": "can declaratively listen to a kebab-case DOM event dispatched by a Custom Element",
                    "suite": [
                        "advanced support",
                        "events"
                    ],
                    "success": true,
                    "skipped": false,
<<<<<<< HEAD
                    "time": 55,
                    "log": [],
                    "assertionErrors": [],
                    "startTime": 1512046534548,
                    "endTime": 1512046534603
=======
                    "time": 51,
                    "log": [],
                    "assertionErrors": [],
                    "startTime": 1511951095688,
                    "endTime": 1511951095756,
                    "weight": 1
>>>>>>> 2ca77f9b
                },
                {
                    "id": "",
                    "description": "can declaratively listen to a camelCase DOM event dispatched by a Custom Element",
                    "suite": [
                        "advanced support",
                        "events"
                    ],
                    "success": true,
                    "skipped": false,
                    "time": 7,
                    "log": [],
                    "assertionErrors": [],
<<<<<<< HEAD
                    "startTime": 1512046534614,
                    "endTime": 1512046534622
=======
                    "startTime": 1511951095763,
                    "endTime": 1511951095770,
                    "weight": 1
>>>>>>> 2ca77f9b
                },
                {
                    "id": "",
                    "description": "can declaratively listen to a CAPScase DOM event dispatched by a Custom Element",
                    "suite": [
                        "advanced support",
                        "events"
                    ],
                    "success": true,
                    "skipped": false,
<<<<<<< HEAD
                    "time": 22,
                    "log": [],
                    "assertionErrors": [],
                    "startTime": 1512046534622,
                    "endTime": 1512046534644
=======
                    "time": 6,
                    "log": [],
                    "assertionErrors": [],
                    "startTime": 1511951095771,
                    "endTime": 1511951095777,
                    "weight": 1
>>>>>>> 2ca77f9b
                },
                {
                    "id": "",
                    "description": "can declaratively listen to a PascalCase DOM event dispatched by a Custom Element",
                    "suite": [
                        "advanced support",
                        "events"
                    ],
                    "success": true,
                    "skipped": false,
<<<<<<< HEAD
                    "time": 7,
                    "log": [],
                    "assertionErrors": [],
                    "startTime": 1512046534644,
                    "endTime": 1512046534651
=======
                    "time": 30,
                    "log": [],
                    "assertionErrors": [],
                    "startTime": 1511951095777,
                    "endTime": 1511951095807,
                    "weight": 1
>>>>>>> 2ca77f9b
                }
            ]
        }
    ],
    "library": {
        "name": "can-component",
        "version": "3.3.6"
    }
}<|MERGE_RESOLUTION|>--- conflicted
+++ resolved
@@ -20,11 +20,7 @@
     "browsers": [
         {
             "browser": {
-<<<<<<< HEAD
-                "id": "40107704",
-=======
                 "id": "58616695",
->>>>>>> 2ca77f9b
                 "fullName": "Mozilla/5.0 (Macintosh; Intel Mac OS X 10.12; rv:57.0) Gecko/20100101 Firefox/57.0",
                 "name": "Firefox 57.0.0 (Mac OS X 10.12.0)",
                 "state": 5,
@@ -33,13 +29,8 @@
                     "failed": 2,
                     "skipped": 0,
                     "total": 15,
-<<<<<<< HEAD
-                    "totalTime": 849,
-                    "netTime": 415,
-=======
                     "totalTime": 1295,
                     "netTime": 600,
->>>>>>> 2ca77f9b
                     "error": false,
                     "disconnected": false
                 },
@@ -59,14 +50,9 @@
                     "time": 22,
                     "log": [],
                     "assertionErrors": [],
-<<<<<<< HEAD
-                    "startTime": 1512046537644,
-                    "endTime": 1512046537669
-=======
                     "startTime": 1511951097708,
                     "endTime": 1511951097732,
                     "weight": 3
->>>>>>> 2ca77f9b
                 },
                 {
                     "id": "",
@@ -77,20 +63,12 @@
                     ],
                     "success": true,
                     "skipped": false,
-<<<<<<< HEAD
-                    "time": 12,
-                    "log": [],
-                    "assertionErrors": [],
-                    "startTime": 1512046537671,
-                    "endTime": 1512046537684
-=======
                     "time": 13,
                     "log": [],
                     "assertionErrors": [],
                     "startTime": 1511951097739,
                     "endTime": 1511951097753,
                     "weight": 3
->>>>>>> 2ca77f9b
                 },
                 {
                     "id": "",
@@ -101,20 +79,12 @@
                     ],
                     "success": true,
                     "skipped": false,
-<<<<<<< HEAD
-                    "time": 26,
-                    "log": [],
-                    "assertionErrors": [],
-                    "startTime": 1512046537686,
-                    "endTime": 1512046537712
-=======
                     "time": 31,
                     "log": [],
                     "assertionErrors": [],
                     "startTime": 1511951097757,
                     "endTime": 1511951097789,
                     "weight": 3
->>>>>>> 2ca77f9b
                 },
                 {
                     "id": "",
@@ -125,20 +95,12 @@
                     ],
                     "success": true,
                     "skipped": false,
-<<<<<<< HEAD
-                    "time": 43,
-                    "log": [],
-                    "assertionErrors": [],
-                    "startTime": 1512046537772,
-                    "endTime": 1512046537816
-=======
                     "time": 33,
                     "log": [],
                     "assertionErrors": [],
                     "startTime": 1511951097877,
                     "endTime": 1511951097911,
                     "weight": 3
->>>>>>> 2ca77f9b
                 },
                 {
                     "id": "",
@@ -152,14 +114,9 @@
                     "time": 18,
                     "log": [],
                     "assertionErrors": [],
-<<<<<<< HEAD
-                    "startTime": 1512046537818,
-                    "endTime": 1512046537839
-=======
                     "startTime": 1511951097912,
                     "endTime": 1511951097931,
                     "weight": 3
->>>>>>> 2ca77f9b
                 },
                 {
                     "id": "",
@@ -170,20 +127,12 @@
                     ],
                     "success": true,
                     "skipped": false,
-<<<<<<< HEAD
-                    "time": 20,
-                    "log": [],
-                    "assertionErrors": [],
-                    "startTime": 1512046537840,
-                    "endTime": 1512046537861
-=======
                     "time": 22,
                     "log": [],
                     "assertionErrors": [],
                     "startTime": 1511951097932,
                     "endTime": 1511951097956,
                     "weight": 3
->>>>>>> 2ca77f9b
                 },
                 {
                     "id": "",
@@ -194,20 +143,12 @@
                     ],
                     "success": true,
                     "skipped": false,
-<<<<<<< HEAD
-                    "time": 25,
-                    "log": [],
-                    "assertionErrors": [],
-                    "startTime": 1512046537862,
-                    "endTime": 1512046537888
-=======
                     "time": 23,
                     "log": [],
                     "assertionErrors": [],
                     "startTime": 1511951097958,
                     "endTime": 1511951097982,
                     "weight": 3
->>>>>>> 2ca77f9b
                 },
                 {
                     "id": "",
@@ -218,21 +159,12 @@
                     ],
                     "success": false,
                     "skipped": false,
-<<<<<<< HEAD
-                    "time": 23,
-                    "log": [
-                        "Expected undefined to equal [ 'C', 'a', 'n', 'j', 's' ]",
-                        "assert@base/tests.webpack.js?a98b805f95bbcda9a3697f215a293fd176ad61f5:12262:9",
-                        "toEqual@base/tests.webpack.js?a98b805f95bbcda9a3697f215a293fd176ad61f5:16501:10",
-                        "@base/tests.webpack.js?a98b805f95bbcda9a3697f215a293fd176ad61f5:17773:5",
-=======
                     "time": 33,
                     "log": [
                         "Expected undefined to equal [ 'C', 'a', 'n', 'j', 's' ]",
                         "assert@base/tests.webpack.js?f8ca6086f86fdae28f3a4958136de110603d0a16:13245:9",
                         "toEqual@base/tests.webpack.js?f8ca6086f86fdae28f3a4958136de110603d0a16:16537:10",
                         "@base/tests.webpack.js?f8ca6086f86fdae28f3a4958136de110603d0a16:18047:7",
->>>>>>> 2ca77f9b
                         ""
                     ],
                     "assertionErrors": [
@@ -244,14 +176,9 @@
                             "expected": "[\n  \"C\"\n  \"a\"\n  \"n\"\n  \"j\"\n  \"s\"\n]"
                         }
                     ],
-<<<<<<< HEAD
-                    "startTime": 1512046538060,
-                    "endTime": 1512046538087
-=======
                     "startTime": 1511951098016,
                     "endTime": 1511951098060,
                     "weight": 2
->>>>>>> 2ca77f9b
                 },
                 {
                     "id": "",
@@ -262,21 +189,12 @@
                     ],
                     "success": false,
                     "skipped": false,
-<<<<<<< HEAD
-                    "time": 31,
-                    "log": [
-                        "Expected undefined to equal { org: 'canjs', repo: 'CanJS' }",
-                        "assert@base/tests.webpack.js?a98b805f95bbcda9a3697f215a293fd176ad61f5:12262:9",
-                        "toEqual@base/tests.webpack.js?a98b805f95bbcda9a3697f215a293fd176ad61f5:16501:10",
-                        "@base/tests.webpack.js?a98b805f95bbcda9a3697f215a293fd176ad61f5:17780:5",
-=======
                     "time": 25,
                     "log": [
                         "Expected undefined to equal { org: 'canjs', repo: 'CanJS' }",
                         "assert@base/tests.webpack.js?f8ca6086f86fdae28f3a4958136de110603d0a16:13245:9",
                         "toEqual@base/tests.webpack.js?f8ca6086f86fdae28f3a4958136de110603d0a16:16537:10",
                         "@base/tests.webpack.js?f8ca6086f86fdae28f3a4958136de110603d0a16:18055:7",
->>>>>>> 2ca77f9b
                         ""
                     ],
                     "assertionErrors": [
@@ -288,14 +206,9 @@
                             "expected": "{\n  \"org\": \"canjs\"\n  \"repo\": \"CanJS\"\n}"
                         }
                     ],
-<<<<<<< HEAD
-                    "startTime": 1512046538088,
-                    "endTime": 1512046538120
-=======
                     "startTime": 1511951098061,
                     "endTime": 1511951098088,
                     "weight": 2
->>>>>>> 2ca77f9b
                 },
                 {
                     "id": "",
@@ -306,20 +219,12 @@
                     ],
                     "success": true,
                     "skipped": false,
-<<<<<<< HEAD
-                    "time": 22,
-                    "log": [],
-                    "assertionErrors": [],
-                    "startTime": 1512046538121,
-                    "endTime": 1512046538144
-=======
                     "time": 26,
                     "log": [],
                     "assertionErrors": [],
                     "startTime": 1511951098090,
                     "endTime": 1511951098116,
                     "weight": 3
->>>>>>> 2ca77f9b
                 },
                 {
                     "id": "",
@@ -330,20 +235,12 @@
                     ],
                     "success": true,
                     "skipped": false,
-<<<<<<< HEAD
-                    "time": 64,
-                    "log": [],
-                    "assertionErrors": [],
-                    "startTime": 1512046538241,
-                    "endTime": 1512046538306
-=======
                     "time": 50,
                     "log": [],
                     "assertionErrors": [],
                     "startTime": 1511951098223,
                     "endTime": 1511951098274,
                     "weight": 2
->>>>>>> 2ca77f9b
                 },
                 {
                     "id": "",
@@ -354,20 +251,12 @@
                     ],
                     "success": true,
                     "skipped": false,
-<<<<<<< HEAD
-                    "time": 27,
-                    "log": [],
-                    "assertionErrors": [],
-                    "startTime": 1512046538307,
-                    "endTime": 1512046538334
-=======
                     "time": 32,
                     "log": [],
                     "assertionErrors": [],
                     "startTime": 1511951098275,
                     "endTime": 1511951098309,
                     "weight": 1
->>>>>>> 2ca77f9b
                 },
                 {
                     "id": "",
@@ -378,20 +267,12 @@
                     ],
                     "success": true,
                     "skipped": false,
-<<<<<<< HEAD
-                    "time": 26,
-                    "log": [],
-                    "assertionErrors": [],
-                    "startTime": 1512046538335,
-                    "endTime": 1512046538361
-=======
                     "time": 49,
                     "log": [],
                     "assertionErrors": [],
                     "startTime": 1511951098310,
                     "endTime": 1511951098360,
                     "weight": 1
->>>>>>> 2ca77f9b
                 },
                 {
                     "id": "",
@@ -402,20 +283,12 @@
                     ],
                     "success": true,
                     "skipped": false,
-<<<<<<< HEAD
-                    "time": 29,
-                    "log": [],
-                    "assertionErrors": [],
-                    "startTime": 1512046538385,
-                    "endTime": 1512046538414
-=======
                     "time": 122,
                     "log": [],
                     "assertionErrors": [],
                     "startTime": 1511951098703,
                     "endTime": 1511951098825,
                     "weight": 1
->>>>>>> 2ca77f9b
                 },
                 {
                     "id": "",
@@ -426,30 +299,18 @@
                     ],
                     "success": true,
                     "skipped": false,
-<<<<<<< HEAD
-                    "time": 24,
-                    "log": [],
-                    "assertionErrors": [],
-                    "startTime": 1512046538415,
-                    "endTime": 1512046538439
-=======
                     "time": 101,
                     "log": [],
                     "assertionErrors": [],
                     "startTime": 1511951098854,
                     "endTime": 1511951098956,
                     "weight": 1
->>>>>>> 2ca77f9b
                 }
             ]
         },
         {
             "browser": {
-<<<<<<< HEAD
-                "id": "59672424",
-=======
                 "id": "66291081",
->>>>>>> 2ca77f9b
                 "fullName": "Mozilla/5.0 (Macintosh; Intel Mac OS X 10_12_6) AppleWebKit/537.36 (KHTML, like Gecko) HeadlessChrome/62.0.3202.94 Safari/537.36",
                 "name": "HeadlessChrome 0.0.0 (Mac OS X 10.12.6)",
                 "state": 5,
@@ -458,13 +319,8 @@
                     "failed": 2,
                     "skipped": 0,
                     "total": 15,
-<<<<<<< HEAD
-                    "totalTime": 1293,
-                    "netTime": 471,
-=======
                     "totalTime": 1088,
                     "netTime": 582,
->>>>>>> 2ca77f9b
                     "error": false,
                     "disconnected": false
                 },
@@ -481,20 +337,12 @@
                     ],
                     "success": true,
                     "skipped": false,
-<<<<<<< HEAD
-                    "time": 30,
-                    "log": [],
-                    "assertionErrors": [],
-                    "startTime": 1512046533931,
-                    "endTime": 1512046533966
-=======
                     "time": 129,
                     "log": [],
                     "assertionErrors": [],
                     "startTime": 1511951095056,
                     "endTime": 1511951095187,
                     "weight": 3
->>>>>>> 2ca77f9b
                 },
                 {
                     "id": "",
@@ -505,20 +353,12 @@
                     ],
                     "success": true,
                     "skipped": false,
-<<<<<<< HEAD
-                    "time": 5,
-                    "log": [],
-                    "assertionErrors": [],
-                    "startTime": 1512046533969,
-                    "endTime": 1512046533974
-=======
                     "time": 4,
                     "log": [],
                     "assertionErrors": [],
                     "startTime": 1511951095205,
                     "endTime": 1511951095209,
                     "weight": 3
->>>>>>> 2ca77f9b
                 },
                 {
                     "id": "",
@@ -529,20 +369,12 @@
                     ],
                     "success": true,
                     "skipped": false,
-<<<<<<< HEAD
-                    "time": 17,
-                    "log": [],
-                    "assertionErrors": [],
-                    "startTime": 1512046533974,
-                    "endTime": 1512046533992
-=======
                     "time": 18,
                     "log": [],
                     "assertionErrors": [],
                     "startTime": 1511951095210,
                     "endTime": 1511951095228,
                     "weight": 3
->>>>>>> 2ca77f9b
                 },
                 {
                     "id": "",
@@ -553,20 +385,12 @@
                     ],
                     "success": true,
                     "skipped": false,
-<<<<<<< HEAD
-                    "time": 117,
-                    "log": [],
-                    "assertionErrors": [],
-                    "startTime": 1512046534012,
-                    "endTime": 1512046534131
-=======
                     "time": 114,
                     "log": [],
                     "assertionErrors": [],
                     "startTime": 1511951095237,
                     "endTime": 1511951095352,
                     "weight": 3
->>>>>>> 2ca77f9b
                 },
                 {
                     "id": "",
@@ -577,20 +401,12 @@
                     ],
                     "success": true,
                     "skipped": false,
-<<<<<<< HEAD
-                    "time": 20,
-                    "log": [],
-                    "assertionErrors": [],
-                    "startTime": 1512046534150,
-                    "endTime": 1512046534170
-=======
                     "time": 11,
                     "log": [],
                     "assertionErrors": [],
                     "startTime": 1511951095386,
                     "endTime": 1511951095397,
                     "weight": 3
->>>>>>> 2ca77f9b
                 },
                 {
                     "id": "",
@@ -601,20 +417,12 @@
                     ],
                     "success": true,
                     "skipped": false,
-<<<<<<< HEAD
-                    "time": 21,
-                    "log": [],
-                    "assertionErrors": [],
-                    "startTime": 1512046534171,
-                    "endTime": 1512046534192
-=======
                     "time": 23,
                     "log": [],
                     "assertionErrors": [],
                     "startTime": 1511951095399,
                     "endTime": 1511951095422,
                     "weight": 3
->>>>>>> 2ca77f9b
                 },
                 {
                     "id": "",
@@ -625,20 +433,12 @@
                     ],
                     "success": true,
                     "skipped": false,
-<<<<<<< HEAD
-                    "time": 25,
-                    "log": [],
-                    "assertionErrors": [],
-                    "startTime": 1512046534197,
-                    "endTime": 1512046534222
-=======
                     "time": 87,
                     "log": [],
                     "assertionErrors": [],
                     "startTime": 1511951095423,
                     "endTime": 1511951095510,
                     "weight": 3
->>>>>>> 2ca77f9b
                 },
                 {
                     "id": "",
@@ -649,21 +449,12 @@
                     ],
                     "success": false,
                     "skipped": false,
-<<<<<<< HEAD
-                    "time": 40,
-                    "log": [
-                        "Error: Expected undefined to equal [ 'C', 'a', 'n', 'j', 's' ]",
-                        "    at assert (base/tests.webpack.js?a98b805f95bbcda9a3697f215a293fd176ad61f5:12262:9)",
-                        "    at Expectation.toEqual (base/tests.webpack.js?a98b805f95bbcda9a3697f215a293fd176ad61f5:16501:30)",
-                        "    at Context.<anonymous> (base/tests.webpack.js?a98b805f95bbcda9a3697f215a293fd176ad61f5:17773:58)"
-=======
                     "time": 8,
                     "log": [
                         "Error: Expected undefined to equal [ 'C', 'a', 'n', 'j', 's' ]",
                         "    at assert (base/tests.webpack.js?f8ca6086f86fdae28f3a4958136de110603d0a16:13245:9)",
                         "    at Expectation.toEqual (base/tests.webpack.js?f8ca6086f86fdae28f3a4958136de110603d0a16:16537:30)",
                         "    at Context.<anonymous> (base/tests.webpack.js?f8ca6086f86fdae28f3a4958136de110603d0a16:18047:60)"
->>>>>>> 2ca77f9b
                     ],
                     "assertionErrors": [
                         {
@@ -674,14 +465,9 @@
                             "expected": "[\n  \"C\"\n  \"a\"\n  \"n\"\n  \"j\"\n  \"s\"\n]"
                         }
                     ],
-<<<<<<< HEAD
-                    "startTime": 1512046534223,
-                    "endTime": 1512046534281
-=======
                     "startTime": 1511951095538,
                     "endTime": 1511951095583,
                     "weight": 2
->>>>>>> 2ca77f9b
                 },
                 {
                     "id": "",
@@ -692,21 +478,12 @@
                     ],
                     "success": false,
                     "skipped": false,
-<<<<<<< HEAD
-                    "time": 21,
-                    "log": [
-                        "Error: Expected undefined to equal { org: 'canjs', repo: 'CanJS' }",
-                        "    at assert (base/tests.webpack.js?a98b805f95bbcda9a3697f215a293fd176ad61f5:12262:9)",
-                        "    at Expectation.toEqual (base/tests.webpack.js?a98b805f95bbcda9a3697f215a293fd176ad61f5:16501:30)",
-                        "    at Context.<anonymous> (base/tests.webpack.js?a98b805f95bbcda9a3697f215a293fd176ad61f5:17780:58)"
-=======
                     "time": 5,
                     "log": [
                         "Error: Expected undefined to equal { org: 'canjs', repo: 'CanJS' }",
                         "    at assert (base/tests.webpack.js?f8ca6086f86fdae28f3a4958136de110603d0a16:13245:9)",
                         "    at Expectation.toEqual (base/tests.webpack.js?f8ca6086f86fdae28f3a4958136de110603d0a16:16537:30)",
                         "    at Context.<anonymous> (base/tests.webpack.js?f8ca6086f86fdae28f3a4958136de110603d0a16:18055:60)"
->>>>>>> 2ca77f9b
                     ],
                     "assertionErrors": [
                         {
@@ -717,14 +494,9 @@
                             "expected": "{\n  \"org\": \"canjs\"\n  \"repo\": \"CanJS\"\n}"
                         }
                     ],
-<<<<<<< HEAD
-                    "startTime": 1512046534418,
-                    "endTime": 1512046534441
-=======
                     "startTime": 1511951095584,
                     "endTime": 1511951095589,
                     "weight": 2
->>>>>>> 2ca77f9b
                 },
                 {
                     "id": "",
@@ -735,20 +507,12 @@
                     ],
                     "success": true,
                     "skipped": false,
-<<<<<<< HEAD
-                    "time": 9,
-                    "log": [],
-                    "assertionErrors": [],
-                    "startTime": 1512046534442,
-                    "endTime": 1512046534451
-=======
                     "time": 6,
                     "log": [],
                     "assertionErrors": [],
                     "startTime": 1511951095590,
                     "endTime": 1511951095596,
                     "weight": 3
->>>>>>> 2ca77f9b
                 },
                 {
                     "id": "",
@@ -759,20 +523,12 @@
                     ],
                     "success": true,
                     "skipped": false,
-<<<<<<< HEAD
-                    "time": 75,
-                    "log": [],
-                    "assertionErrors": [],
-                    "startTime": 1512046534456,
-                    "endTime": 1512046534531
-=======
                     "time": 83,
                     "log": [],
                     "assertionErrors": [],
                     "startTime": 1511951095604,
                     "endTime": 1511951095688,
                     "weight": 2
->>>>>>> 2ca77f9b
                 },
                 {
                     "id": "",
@@ -783,20 +539,12 @@
                     ],
                     "success": true,
                     "skipped": false,
-<<<<<<< HEAD
-                    "time": 55,
-                    "log": [],
-                    "assertionErrors": [],
-                    "startTime": 1512046534548,
-                    "endTime": 1512046534603
-=======
                     "time": 51,
                     "log": [],
                     "assertionErrors": [],
                     "startTime": 1511951095688,
                     "endTime": 1511951095756,
                     "weight": 1
->>>>>>> 2ca77f9b
                 },
                 {
                     "id": "",
@@ -810,14 +558,9 @@
                     "time": 7,
                     "log": [],
                     "assertionErrors": [],
-<<<<<<< HEAD
-                    "startTime": 1512046534614,
-                    "endTime": 1512046534622
-=======
                     "startTime": 1511951095763,
                     "endTime": 1511951095770,
                     "weight": 1
->>>>>>> 2ca77f9b
                 },
                 {
                     "id": "",
@@ -828,20 +571,12 @@
                     ],
                     "success": true,
                     "skipped": false,
-<<<<<<< HEAD
-                    "time": 22,
-                    "log": [],
-                    "assertionErrors": [],
-                    "startTime": 1512046534622,
-                    "endTime": 1512046534644
-=======
                     "time": 6,
                     "log": [],
                     "assertionErrors": [],
                     "startTime": 1511951095771,
                     "endTime": 1511951095777,
                     "weight": 1
->>>>>>> 2ca77f9b
                 },
                 {
                     "id": "",
@@ -852,20 +587,12 @@
                     ],
                     "success": true,
                     "skipped": false,
-<<<<<<< HEAD
-                    "time": 7,
-                    "log": [],
-                    "assertionErrors": [],
-                    "startTime": 1512046534644,
-                    "endTime": 1512046534651
-=======
                     "time": 30,
                     "log": [],
                     "assertionErrors": [],
                     "startTime": 1511951095777,
                     "endTime": 1511951095807,
                     "weight": 1
->>>>>>> 2ca77f9b
                 }
             ]
         }
