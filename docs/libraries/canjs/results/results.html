--- conflicted
+++ resolved
@@ -24,21 +24,13 @@
       <section>
         <header class="overview">
           <div class="browser title is-6">Browser: HeadlessChrome 0.0.0 (Mac OS X 10.12.6)</div>
-<<<<<<< HEAD
-          <div class="timestamp title is-6">Timestamp: 11/30/2017, 2:55:33 PM</div>
-=======
           <div class="timestamp title is-6">Timestamp: 11/29/2017, 12:24:55 PM</div>
->>>>>>> 2ca77f9b
           <p class="results title is-6">
             15 tests / 
             0 errors / 
             2 failures / 
             0 skipped / 
-<<<<<<< HEAD
-            runtime: 0.471s
-=======
             runtime: 0.582s
->>>>>>> 2ca77f9b
           </p>
         </header>
         <div class="spec spec--group">
@@ -50,11 +42,7 @@
               <p class="spec__suite">no children</p>
               <em class="spec__descrip">can display a Custom Element with no children</em>
             </div>
-<<<<<<< HEAD
-            <div class="spec__status">Passed in 0.03s</div>
-=======
             <div class="spec__status">Passed in 0.129s</div>
->>>>>>> 2ca77f9b
           </h3>
         </div>
         <div class="spec spec--pass" style="margin-left:20px;">
@@ -63,11 +51,7 @@
               <p class="spec__suite">with children</p>
               <em class="spec__descrip">can display a Custom Element with children in a Shadow Root</em>
             </div>
-<<<<<<< HEAD
-            <div class="spec__status">Passed in 0.005s</div>
-=======
             <div class="spec__status">Passed in 0.004s</div>
->>>>>>> 2ca77f9b
           </h3>
         </div>
         <div class="spec spec--pass" style="margin-left:20px;">
@@ -76,11 +60,7 @@
               <p class="spec__suite">with children</p>
               <em class="spec__descrip">can display a Custom Element with children in a Shadow Root and pass in Light DOM children</em>
             </div>
-<<<<<<< HEAD
-            <div class="spec__status">Passed in 0.017s</div>
-=======
             <div class="spec__status">Passed in 0.018s</div>
->>>>>>> 2ca77f9b
           </h3>
         </div>
         <div class="spec spec--pass" style="margin-left:20px;">
@@ -89,11 +69,7 @@
               <p class="spec__suite">with children</p>
               <em class="spec__descrip">can display a Custom Element with children in the Shadow DOM and handle hiding and showing the element</em>
             </div>
-<<<<<<< HEAD
-            <div class="spec__status">Passed in 0.117s</div>
-=======
             <div class="spec__status">Passed in 0.114s</div>
->>>>>>> 2ca77f9b
           </h3>
         </div>
         <div class="spec spec--pass" style="margin-left:20px;">
@@ -102,11 +78,7 @@
               <p class="spec__suite">attributes and properties</p>
               <em class="spec__descrip">will pass boolean data as either an attribute or a property</em>
             </div>
-<<<<<<< HEAD
-            <div class="spec__status">Passed in 0.02s</div>
-=======
             <div class="spec__status">Passed in 0.011s</div>
->>>>>>> 2ca77f9b
           </h3>
         </div>
         <div class="spec spec--pass" style="margin-left:20px;">
@@ -115,7 +87,7 @@
               <p class="spec__suite">attributes and properties</p>
               <em class="spec__descrip">will pass numeric data as either an attribute or a property</em>
             </div>
-            <div class="spec__status">Passed in 0.021s</div>
+            <div class="spec__status">Passed in 0.023s</div>
           </h3>
         </div>
         <div class="spec spec--pass" style="margin-left:20px;">
@@ -124,11 +96,7 @@
               <p class="spec__suite">attributes and properties</p>
               <em class="spec__descrip">will pass string data as either an attribute or a property</em>
             </div>
-<<<<<<< HEAD
-            <div class="spec__status">Passed in 0.025s</div>
-=======
             <div class="spec__status">Passed in 0.087s</div>
->>>>>>> 2ca77f9b
           </h3>
         </div>
         <div class="spec spec--fail" style="margin-left:20px;">
@@ -157,11 +125,7 @@
               <p class="spec__suite">events</p>
               <em class="spec__descrip">can imperatively listen to a DOM event dispatched by a Custom Element</em>
             </div>
-<<<<<<< HEAD
-            <div class="spec__status">Passed in 0.009s</div>
-=======
             <div class="spec__status">Passed in 0.006s</div>
->>>>>>> 2ca77f9b
           </h3>
         </div>
         <div class="spec spec--group">
@@ -173,11 +137,7 @@
               <p class="spec__suite">events</p>
               <em class="spec__descrip">can declaratively listen to a lowercase DOM event dispatched by a Custom Element</em>
             </div>
-<<<<<<< HEAD
-            <div class="spec__status">Passed in 0.075s</div>
-=======
             <div class="spec__status">Passed in 0.083s</div>
->>>>>>> 2ca77f9b
           </h3>
         </div>
         <div class="spec spec--pass" style="margin-left:20px;">
@@ -186,11 +146,7 @@
               <p class="spec__suite">events</p>
               <em class="spec__descrip">can declaratively listen to a kebab-case DOM event dispatched by a Custom Element</em>
             </div>
-<<<<<<< HEAD
-            <div class="spec__status">Passed in 0.055s</div>
-=======
             <div class="spec__status">Passed in 0.051s</div>
->>>>>>> 2ca77f9b
           </h3>
         </div>
         <div class="spec spec--pass" style="margin-left:20px;">
@@ -208,11 +164,7 @@
               <p class="spec__suite">events</p>
               <em class="spec__descrip">can declaratively listen to a CAPScase DOM event dispatched by a Custom Element</em>
             </div>
-<<<<<<< HEAD
-            <div class="spec__status">Passed in 0.022s</div>
-=======
             <div class="spec__status">Passed in 0.006s</div>
->>>>>>> 2ca77f9b
           </h3>
         </div>
         <div class="spec spec--pass" style="margin-left:20px;">
@@ -221,11 +173,7 @@
               <p class="spec__suite">events</p>
               <em class="spec__descrip">can declaratively listen to a PascalCase DOM event dispatched by a Custom Element</em>
             </div>
-<<<<<<< HEAD
-            <div class="spec__status">Passed in 0.007s</div>
-=======
             <div class="spec__status">Passed in 0.03s</div>
->>>>>>> 2ca77f9b
           </h3>
         </div>
         <div class="system-out"><strong>System output:</strong><br />HeadlessChrome 0.0.0 (Mac OS X 10.12.6) ERROR: 'ERROR:', 'Attempting to set a value at scope.view where scope is undefined.'
@@ -393,21 +341,13 @@
       <section>
         <header class="overview">
           <div class="browser title is-6">Browser: Firefox 57.0.0 (Mac OS X 10.12.0)</div>
-<<<<<<< HEAD
-          <div class="timestamp title is-6">Timestamp: 11/30/2017, 2:55:37 PM</div>
-=======
           <div class="timestamp title is-6">Timestamp: 11/29/2017, 12:24:57 PM</div>
->>>>>>> 2ca77f9b
           <p class="results title is-6">
             15 tests / 
             0 errors / 
             2 failures / 
             0 skipped / 
-<<<<<<< HEAD
-            runtime: 0.415s
-=======
             runtime: 0.6s
->>>>>>> 2ca77f9b
           </p>
         </header>
         <div class="spec spec--group">
@@ -428,11 +368,7 @@
               <p class="spec__suite">with children</p>
               <em class="spec__descrip">can display a Custom Element with children in a Shadow Root</em>
             </div>
-<<<<<<< HEAD
-            <div class="spec__status">Passed in 0.012s</div>
-=======
             <div class="spec__status">Passed in 0.013s</div>
->>>>>>> 2ca77f9b
           </h3>
         </div>
         <div class="spec spec--pass" style="margin-left:20px;">
@@ -441,11 +377,7 @@
               <p class="spec__suite">with children</p>
               <em class="spec__descrip">can display a Custom Element with children in a Shadow Root and pass in Light DOM children</em>
             </div>
-<<<<<<< HEAD
-            <div class="spec__status">Passed in 0.026s</div>
-=======
             <div class="spec__status">Passed in 0.031s</div>
->>>>>>> 2ca77f9b
           </h3>
         </div>
         <div class="spec spec--pass" style="margin-left:20px;">
@@ -454,7 +386,7 @@
               <p class="spec__suite">with children</p>
               <em class="spec__descrip">can display a Custom Element with children in the Shadow DOM and handle hiding and showing the element</em>
             </div>
-            <div class="spec__status">Passed in 0.043s</div>
+            <div class="spec__status">Passed in 0.033s</div>
           </h3>
         </div>
         <div class="spec spec--pass" style="margin-left:20px;">
@@ -472,11 +404,7 @@
               <p class="spec__suite">attributes and properties</p>
               <em class="spec__descrip">will pass numeric data as either an attribute or a property</em>
             </div>
-<<<<<<< HEAD
-            <div class="spec__status">Passed in 0.02s</div>
-=======
             <div class="spec__status">Passed in 0.022s</div>
->>>>>>> 2ca77f9b
           </h3>
         </div>
         <div class="spec spec--pass" style="margin-left:20px;">
@@ -485,11 +413,7 @@
               <p class="spec__suite">attributes and properties</p>
               <em class="spec__descrip">will pass string data as either an attribute or a property</em>
             </div>
-<<<<<<< HEAD
-            <div class="spec__status">Passed in 0.025s</div>
-=======
             <div class="spec__status">Passed in 0.023s</div>
->>>>>>> 2ca77f9b
           </h3>
         </div>
         <div class="spec spec--fail" style="margin-left:20px;">
@@ -530,11 +454,7 @@
               <p class="spec__suite">events</p>
               <em class="spec__descrip">can declaratively listen to a lowercase DOM event dispatched by a Custom Element</em>
             </div>
-<<<<<<< HEAD
-            <div class="spec__status">Passed in 0.064s</div>
-=======
             <div class="spec__status">Passed in 0.05s</div>
->>>>>>> 2ca77f9b
           </h3>
         </div>
         <div class="spec spec--pass" style="margin-left:20px;">
@@ -543,11 +463,7 @@
               <p class="spec__suite">events</p>
               <em class="spec__descrip">can declaratively listen to a kebab-case DOM event dispatched by a Custom Element</em>
             </div>
-<<<<<<< HEAD
-            <div class="spec__status">Passed in 0.027s</div>
-=======
             <div class="spec__status">Passed in 0.032s</div>
->>>>>>> 2ca77f9b
           </h3>
         </div>
         <div class="spec spec--pass" style="margin-left:20px;">
@@ -556,11 +472,7 @@
               <p class="spec__suite">events</p>
               <em class="spec__descrip">can declaratively listen to a camelCase DOM event dispatched by a Custom Element</em>
             </div>
-<<<<<<< HEAD
-            <div class="spec__status">Passed in 0.026s</div>
-=======
             <div class="spec__status">Passed in 0.049s</div>
->>>>>>> 2ca77f9b
           </h3>
         </div>
         <div class="spec spec--pass" style="margin-left:20px;">
@@ -569,11 +481,7 @@
               <p class="spec__suite">events</p>
               <em class="spec__descrip">can declaratively listen to a CAPScase DOM event dispatched by a Custom Element</em>
             </div>
-<<<<<<< HEAD
-            <div class="spec__status">Passed in 0.029s</div>
-=======
             <div class="spec__status">Passed in 0.122s</div>
->>>>>>> 2ca77f9b
           </h3>
         </div>
         <div class="spec spec--pass" style="margin-left:20px;">
@@ -582,11 +490,7 @@
               <p class="spec__suite">events</p>
               <em class="spec__descrip">can declaratively listen to a PascalCase DOM event dispatched by a Custom Element</em>
             </div>
-<<<<<<< HEAD
-            <div class="spec__status">Passed in 0.024s</div>
-=======
             <div class="spec__status">Passed in 0.101s</div>
->>>>>>> 2ca77f9b
           </h3>
         </div>
         <div class="system-out"><strong>System output:</strong><br />Firefox 57.0.0 (Mac OS X 10.12.0) ERROR: 'ERROR:', 'Attempting to set a value at scope.view where scope is undefined.'
