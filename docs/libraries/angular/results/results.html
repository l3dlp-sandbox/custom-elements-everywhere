<!DOCTYPE html>
<html>
  <head>
    <meta charset="utf-8"/>
    <meta name="viewport" content="width=device-width, initial-scale=1"/>
    <title>Angular + Custom Elements</title>
    <link rel="icon" href="/images/favicon.ico"/>
    <link rel="stylesheet" href="/styles/bundle.css"/>
    <style type="text/css">html,body{font-family:Arial,sans-serif;font-size:1rem;margin:0;padding:0;}body{padding:10px 40px;}h1{margin-bottom:0;}h2{margin-top:0;margin-bottom:0;color:#999;}table{width:100%;margin-top:20px;margin-bottom:20px;table-layout:fixed;}tr.header{background:#ddd;font-weight:bold;border-bottom:none;}td{padding:7px;border-top:none;border-left:1px black solid;border-bottom:1px black solid;border-right:none;word-break:break-all;word-wrap:break-word;}tr.pass td{color:#003b07;background:#86e191;}tr.skip td{color:#7d3a00;background:#ffd24a;}tr.fail td{color:#5e0e00;background:#ff9c8a;}tr:first-child td{border-top:1px black solid;}td:last-child{border-right:1px black solid;}tr.overview{font-weight:bold;color:#777;}tr.overview td{padding-bottom:0px;border-bottom:none;}tr.system-out td{color:#777;}tr.system-errors td{color:#f00;}hr{height:2px;margin:30px 0;background:#000;border:none;}section{margin-top:40px;}h3{margin:6px 0;}.overview{color:#333;font-weight:bold;}.system-out{margin:0.4rem 0;}.system-errors{color:#a94442}.spec{padding:0.8rem;margin:0.3rem 0;}.spec--pass{color:#3c763d;background-color:#dff0d8;border:1px solid #d6e9c6;}.spec--skip{color:#8a6d3b;background-color:#fcf8e3;border:1px solid #faebcc;}.spec--fail{color:#a94442;background-color:#f2dede;border:1px solid #ebccd1;}.spec--group{color:#636363;background-color:#f0f0f0;border:1px solid #e6e6e6;margin:0;}.spec--group:not(:first-of-type){margin:20px 0 0 0;}.spec__title{display:inline;}.spec__suite{display:inline;}.spec__descrip{font-weight:normal;}.spec__status{float:right;}.spec__log{padding-left: 2.3rem;}.hidden{display:none;}body.compact .spec p{margin-top:0;margin-bottom:0.5rem;}body.compact .spec,body.compact tr,body.compact .overview,body.compact .system-out,body.compact .system-errors{font-size:0.85rem;}body.compact .spec{padding:0.3rem 0.5rem;}body.compact section{margin-top:30px;}</style>
    <style type="text/css">body{padding:3rem 1.5rem}.overview{margin-bottom:1.5rem}.spec__header{font-weight:700;display:flex}.spec__title{flex:1;margin-right:16px}.spec__descrip,.spec__status{font-size:.95rem}.spec--pass{color:#1f4e20}.spec--fail{color:#6d2b2a}</style>
    <script type="text/javascript">
        (function(i,s,o,g,r,a,m){i['GoogleAnalyticsObject']=r;i[r]=i[r]||function(){
        (i[r].q=i[r].q||[]).push(arguments)},i[r].l=1*new Date();a=s.createElement(o),
        m=s.getElementsByTagName(o)[0];a.async=1;a.src=g;m.parentNode.insertBefore(a,m)
        })(window,document,'script','https://www.google-analytics.com/analytics.js','ga');
    
        ga('create', 'UA-105089944-1', 'auto');
        ga('send', 'pageview');
      </script>
  </head>
  <body class="compact">
    <div class="container">
      <h1 class="title is-2">Angular + Custom Elements</h1>
      <section>
        <header class="overview">
          <div class="browser title is-6">Browser: HeadlessChrome 0.0.0 (Mac OS X 10.12.6)</div>
<<<<<<< HEAD
          <div class="timestamp title is-6">Timestamp: 11/30/2017, 2:55:46 PM</div>
=======
          <div class="timestamp title is-6">Timestamp: 11/29/2017, 12:25:05 PM</div>
>>>>>>> 2ca77f9b
          <p class="results title is-6">
            15 tests / 
            0 errors / 
            0 failures / 
            0 skipped / 
<<<<<<< HEAD
            runtime: 2.077s
=======
            runtime: 1.979s
>>>>>>> 2ca77f9b
          </p>
        </header>
        <div class="spec spec--group">
          <h3 class="spec__header title is-6">basic support</h3>
        </div>
        <div class="spec spec--pass" style="margin-left:20px;">
          <h3 class="spec__header">
            <div class="spec__title">
              <p class="spec__suite">no children</p>
              <em class="spec__descrip">can display a Custom Element with no children</em>
            </div>
<<<<<<< HEAD
            <div class="spec__status">Passed in 0.117s</div>
=======
            <div class="spec__status">Passed in 0.109s</div>
>>>>>>> 2ca77f9b
          </h3>
        </div>
        <div class="spec spec--pass" style="margin-left:20px;">
          <h3 class="spec__header">
            <div class="spec__title">
              <p class="spec__suite">with children</p>
              <em class="spec__descrip">can display a Custom Element with children in a Shadow Root</em>
            </div>
<<<<<<< HEAD
            <div class="spec__status">Passed in 0.057s</div>
=======
            <div class="spec__status">Passed in 0.048s</div>
>>>>>>> 2ca77f9b
          </h3>
        </div>
        <div class="spec spec--pass" style="margin-left:20px;">
          <h3 class="spec__header">
            <div class="spec__title">
              <p class="spec__suite">with children</p>
              <em class="spec__descrip">can display a Custom Element with children in a Shadow Root and pass in Light DOM children</em>
            </div>
<<<<<<< HEAD
            <div class="spec__status">Passed in 1.052s</div>
=======
            <div class="spec__status">Passed in 1.056s</div>
>>>>>>> 2ca77f9b
          </h3>
        </div>
        <div class="spec spec--pass" style="margin-left:20px;">
          <h3 class="spec__header">
            <div class="spec__title">
              <p class="spec__suite">with children</p>
              <em class="spec__descrip">can display a Custom Element with children in a Shadow Root and handle hiding and showing the element</em>
            </div>
<<<<<<< HEAD
            <div class="spec__status">Passed in 0.074s</div>
=======
            <div class="spec__status">Passed in 0.039s</div>
>>>>>>> 2ca77f9b
          </h3>
        </div>
        <div class="spec spec--pass" style="margin-left:20px;">
          <h3 class="spec__header">
            <div class="spec__title">
              <p class="spec__suite">attributes and properties</p>
              <em class="spec__descrip">will pass boolean data as either an attribute or a property</em>
            </div>
<<<<<<< HEAD
            <div class="spec__status">Passed in 0.081s</div>
=======
            <div class="spec__status">Passed in 0.049s</div>
>>>>>>> 2ca77f9b
          </h3>
        </div>
        <div class="spec spec--pass" style="margin-left:20px;">
          <h3 class="spec__header">
            <div class="spec__title">
              <p class="spec__suite">attributes and properties</p>
              <em class="spec__descrip">will pass numeric data as either an attribute or a property</em>
            </div>
<<<<<<< HEAD
            <div class="spec__status">Passed in 0.059s</div>
=======
            <div class="spec__status">Passed in 0.045s</div>
>>>>>>> 2ca77f9b
          </h3>
        </div>
        <div class="spec spec--pass" style="margin-left:20px;">
          <h3 class="spec__header">
            <div class="spec__title">
              <p class="spec__suite">attributes and properties</p>
              <em class="spec__descrip">will pass string data as either an attribute or a property</em>
            </div>
<<<<<<< HEAD
            <div class="spec__status">Passed in 0.101s</div>
=======
            <div class="spec__status">Passed in 0.042s</div>
>>>>>>> 2ca77f9b
          </h3>
        </div>
        <div class="spec spec--pass" style="margin-left:20px;">
          <h3 class="spec__header">
            <div class="spec__title">
              <p class="spec__suite">attributes and properties</p>
              <em class="spec__descrip">will pass array data as a property</em>
            </div>
<<<<<<< HEAD
            <div class="spec__status">Passed in 0.09s</div>
          </h3>
        </div>
        <div class="spec spec--group">
          <h3 class="spec__header title is-6">attributes and properties</h3>
        </div>
        <div class="spec spec--pass" style="margin-left:0px;">
=======
            <div class="spec__status">Passed in 0.071s</div>
          </h3>
        </div>
        <div class="spec spec--pass" style="margin-left:20px;">
>>>>>>> 2ca77f9b
          <h3 class="spec__header">
            <div class="spec__title">
              <p class="spec__suite">attributes and properties</p>
              <em class="spec__descrip">will pass object data as a property</em>
            </div>
<<<<<<< HEAD
            <div class="spec__status">Passed in 0.1s</div>
=======
            <div class="spec__status">Passed in 0.035s</div>
>>>>>>> 2ca77f9b
          </h3>
        </div>
        <div class="spec spec--pass" style="margin-left:20px;">
          <h3 class="spec__header">
            <div class="spec__title">
              <p class="spec__suite">events</p>
              <em class="spec__descrip">can imperatively listen to a DOM event dispatched by a Custom Element</em>
            </div>
<<<<<<< HEAD
            <div class="spec__status">Passed in 0.057s</div>
=======
            <div class="spec__status">Passed in 0.068s</div>
>>>>>>> 2ca77f9b
          </h3>
        </div>
        <div class="spec spec--group">
          <h3 class="spec__header title is-6">advanced support</h3>
        </div>
        <div class="spec spec--pass" style="margin-left:20px;">
          <h3 class="spec__header">
            <div class="spec__title">
              <p class="spec__suite">events</p>
              <em class="spec__descrip">can declaratively listen to a lowercase DOM event dispatched by a Custom Element</em>
            </div>
<<<<<<< HEAD
            <div class="spec__status">Passed in 0.054s</div>
          </h3>
        </div>
        <div class="spec spec--group">
          <h3 class="spec__header title is-6">events</h3>
        </div>
        <div class="spec spec--pass" style="margin-left:0px;">
=======
            <div class="spec__status">Passed in 0.039s</div>
          </h3>
        </div>
        <div class="spec spec--pass" style="margin-left:20px;">
>>>>>>> 2ca77f9b
          <h3 class="spec__header">
            <div class="spec__title">
              <p class="spec__suite">events</p>
              <em class="spec__descrip">can declaratively listen to a kebab-case DOM event dispatched by a Custom Element</em>
            </div>
<<<<<<< HEAD
            <div class="spec__status">Passed in 0.073s</div>
          </h3>
        </div>
        <div class="spec spec--pass" style="margin-left:0px;">
=======
            <div class="spec__status">Passed in 0.037s</div>
          </h3>
        </div>
        <div class="spec spec--pass" style="margin-left:20px;">
>>>>>>> 2ca77f9b
          <h3 class="spec__header">
            <div class="spec__title">
              <p class="spec__suite">events</p>
              <em class="spec__descrip">can declaratively listen to a camelCase DOM event dispatched by a Custom Element</em>
            </div>
<<<<<<< HEAD
            <div class="spec__status">Passed in 0.052s</div>
=======
            <div class="spec__status">Passed in 0.155s</div>
>>>>>>> 2ca77f9b
          </h3>
        </div>
        <div class="spec spec--pass" style="margin-left:20px;">
          <h3 class="spec__header">
            <div class="spec__title">
              <p class="spec__suite">events</p>
              <em class="spec__descrip">can declaratively listen to a CAPScase DOM event dispatched by a Custom Element</em>
            </div>
<<<<<<< HEAD
            <div class="spec__status">Passed in 0.064s</div>
          </h3>
        </div>
        <div class="spec spec--pass" style="margin-left:0px;">
=======
            <div class="spec__status">Passed in 0.093s</div>
          </h3>
        </div>
        <div class="spec spec--pass" style="margin-left:20px;">
>>>>>>> 2ca77f9b
          <h3 class="spec__header">
            <div class="spec__title">
              <p class="spec__suite">events</p>
              <em class="spec__descrip">can declaratively listen to a PascalCase DOM event dispatched by a Custom Element</em>
            </div>
<<<<<<< HEAD
            <div class="spec__status">Passed in 0.046s</div>
=======
            <div class="spec__status">Passed in 0.093s</div>
>>>>>>> 2ca77f9b
          </h3>
        </div>
      </section>
      <section>
        <header class="overview">
          <div class="browser title is-6">Browser: Firefox 57.0.0 (Mac OS X 10.12.0)</div>
<<<<<<< HEAD
          <div class="timestamp title is-6">Timestamp: 11/30/2017, 2:55:47 PM</div>
=======
          <div class="timestamp title is-6">Timestamp: 11/29/2017, 12:25:06 PM</div>
>>>>>>> 2ca77f9b
          <p class="results title is-6">
            15 tests / 
            0 errors / 
            0 failures / 
            0 skipped / 
<<<<<<< HEAD
            runtime: 2.945s
=======
            runtime: 2.472s
>>>>>>> 2ca77f9b
          </p>
        </header>
        <div class="spec spec--pass" style="margin-left:20px;">
          <h3 class="spec__header">
            <div class="spec__title">
              <p class="spec__suite">no children</p>
              <em class="spec__descrip">can display a Custom Element with no children</em>
            </div>
<<<<<<< HEAD
            <div class="spec__status">Passed in 0.343s</div>
=======
            <div class="spec__status">Passed in 0.181s</div>
>>>>>>> 2ca77f9b
          </h3>
        </div>
        <div class="spec spec--pass" style="margin-left:20px;">
          <h3 class="spec__header">
            <div class="spec__title">
              <p class="spec__suite">with children</p>
              <em class="spec__descrip">can display a Custom Element with children in a Shadow Root</em>
            </div>
<<<<<<< HEAD
            <div class="spec__status">Passed in 0.155s</div>
=======
            <div class="spec__status">Passed in 0.138s</div>
>>>>>>> 2ca77f9b
          </h3>
        </div>
        <div class="spec spec--group">
          <h3 class="spec__header title is-6">basic support</h3>
        </div>
        <div class="spec spec--pass" style="margin-left:20px;">
          <h3 class="spec__header">
            <div class="spec__title">
              <p class="spec__suite">with children</p>
              <em class="spec__descrip">can display a Custom Element with children in a Shadow Root and pass in Light DOM children</em>
            </div>
<<<<<<< HEAD
            <div class="spec__status">Passed in 1.112s</div>
=======
            <div class="spec__status">Passed in 1.109s</div>
>>>>>>> 2ca77f9b
          </h3>
        </div>
        <div class="spec spec--pass" style="margin-left:20px;">
          <h3 class="spec__header">
            <div class="spec__title">
              <p class="spec__suite">with children</p>
              <em class="spec__descrip">can display a Custom Element with children in a Shadow Root and handle hiding and showing the element</em>
            </div>
<<<<<<< HEAD
            <div class="spec__status">Passed in 0.101s</div>
=======
            <div class="spec__status">Passed in 0.085s</div>
>>>>>>> 2ca77f9b
          </h3>
        </div>
        <div class="spec spec--pass" style="margin-left:20px;">
          <h3 class="spec__header">
            <div class="spec__title">
              <p class="spec__suite">attributes and properties</p>
              <em class="spec__descrip">will pass boolean data as either an attribute or a property</em>
            </div>
<<<<<<< HEAD
            <div class="spec__status">Passed in 0.106s</div>
=======
            <div class="spec__status">Passed in 0.069s</div>
>>>>>>> 2ca77f9b
          </h3>
        </div>
        <div class="spec spec--pass" style="margin-left:20px;">
          <h3 class="spec__header">
            <div class="spec__title">
              <p class="spec__suite">attributes and properties</p>
              <em class="spec__descrip">will pass numeric data as either an attribute or a property</em>
            </div>
<<<<<<< HEAD
            <div class="spec__status">Passed in 0.115s</div>
=======
            <div class="spec__status">Passed in 0.085s</div>
>>>>>>> 2ca77f9b
          </h3>
        </div>
        <div class="spec spec--pass" style="margin-left:20px;">
          <h3 class="spec__header">
            <div class="spec__title">
              <p class="spec__suite">attributes and properties</p>
              <em class="spec__descrip">will pass string data as either an attribute or a property</em>
            </div>
<<<<<<< HEAD
            <div class="spec__status">Passed in 0.107s</div>
=======
            <div class="spec__status">Passed in 0.094s</div>
>>>>>>> 2ca77f9b
          </h3>
        </div>
        <div class="spec spec--pass" style="margin-left:20px;">
          <h3 class="spec__header">
            <div class="spec__title">
              <p class="spec__suite">attributes and properties</p>
              <em class="spec__descrip">will pass array data as a property</em>
            </div>
<<<<<<< HEAD
            <div class="spec__status">Passed in 0.095s</div>
=======
            <div class="spec__status">Passed in 0.078s</div>
>>>>>>> 2ca77f9b
          </h3>
        </div>
        <div class="spec spec--pass" style="margin-left:20px;">
          <h3 class="spec__header">
            <div class="spec__title">
              <p class="spec__suite">attributes and properties</p>
              <em class="spec__descrip">will pass object data as a property</em>
            </div>
<<<<<<< HEAD
            <div class="spec__status">Passed in 0.111s</div>
=======
            <div class="spec__status">Passed in 0.073s</div>
>>>>>>> 2ca77f9b
          </h3>
        </div>
        <div class="spec spec--pass" style="margin-left:20px;">
          <h3 class="spec__header">
            <div class="spec__title">
              <p class="spec__suite">events</p>
              <em class="spec__descrip">can imperatively listen to a DOM event dispatched by a Custom Element</em>
            </div>
<<<<<<< HEAD
            <div class="spec__status">Passed in 0.124s</div>
=======
            <div class="spec__status">Passed in 0.092s</div>
>>>>>>> 2ca77f9b
          </h3>
        </div>
        <div class="spec spec--group">
          <h3 class="spec__header title is-6">advanced support</h3>
        </div>
        <div class="spec spec--pass" style="margin-left:20px;">
          <h3 class="spec__header">
            <div class="spec__title">
              <p class="spec__suite">events</p>
              <em class="spec__descrip">can declaratively listen to a lowercase DOM event dispatched by a Custom Element</em>
            </div>
<<<<<<< HEAD
            <div class="spec__status">Passed in 0.13s</div>
=======
            <div class="spec__status">Passed in 0.107s</div>
>>>>>>> 2ca77f9b
          </h3>
        </div>
        <div class="spec spec--pass" style="margin-left:20px;">
          <h3 class="spec__header">
            <div class="spec__title">
              <p class="spec__suite">events</p>
              <em class="spec__descrip">can declaratively listen to a kebab-case DOM event dispatched by a Custom Element</em>
            </div>
<<<<<<< HEAD
            <div class="spec__status">Passed in 0.12s</div>
=======
            <div class="spec__status">Passed in 0.102s</div>
>>>>>>> 2ca77f9b
          </h3>
        </div>
        <div class="spec spec--pass" style="margin-left:20px;">
          <h3 class="spec__header">
            <div class="spec__title">
              <p class="spec__suite">events</p>
              <em class="spec__descrip">can declaratively listen to a camelCase DOM event dispatched by a Custom Element</em>
            </div>
<<<<<<< HEAD
            <div class="spec__status">Passed in 0.148s</div>
=======
            <div class="spec__status">Passed in 0.108s</div>
>>>>>>> 2ca77f9b
          </h3>
        </div>
        <div class="spec spec--pass" style="margin-left:20px;">
          <h3 class="spec__header">
            <div class="spec__title">
              <p class="spec__suite">events</p>
              <em class="spec__descrip">can declaratively listen to a CAPScase DOM event dispatched by a Custom Element</em>
            </div>
<<<<<<< HEAD
            <div class="spec__status">Passed in 0.096s</div>
=======
            <div class="spec__status">Passed in 0.073s</div>
>>>>>>> 2ca77f9b
          </h3>
        </div>
        <div class="spec spec--pass" style="margin-left:20px;">
          <h3 class="spec__header">
            <div class="spec__title">
              <p class="spec__suite">events</p>
              <em class="spec__descrip">can declaratively listen to a PascalCase DOM event dispatched by a Custom Element</em>
            </div>
<<<<<<< HEAD
            <div class="spec__status">Passed in 0.082s</div>
=======
            <div class="spec__status">Passed in 0.078s</div>
>>>>>>> 2ca77f9b
          </h3>
        </div>
      </section>
    </div>
  </body>
</html><|MERGE_RESOLUTION|>--- conflicted
+++ resolved
@@ -24,21 +24,13 @@
       <section>
         <header class="overview">
           <div class="browser title is-6">Browser: HeadlessChrome 0.0.0 (Mac OS X 10.12.6)</div>
-<<<<<<< HEAD
-          <div class="timestamp title is-6">Timestamp: 11/30/2017, 2:55:46 PM</div>
-=======
           <div class="timestamp title is-6">Timestamp: 11/29/2017, 12:25:05 PM</div>
->>>>>>> 2ca77f9b
           <p class="results title is-6">
             15 tests / 
             0 errors / 
             0 failures / 
             0 skipped / 
-<<<<<<< HEAD
-            runtime: 2.077s
-=======
             runtime: 1.979s
->>>>>>> 2ca77f9b
           </p>
         </header>
         <div class="spec spec--group">
@@ -50,11 +42,7 @@
               <p class="spec__suite">no children</p>
               <em class="spec__descrip">can display a Custom Element with no children</em>
             </div>
-<<<<<<< HEAD
-            <div class="spec__status">Passed in 0.117s</div>
-=======
             <div class="spec__status">Passed in 0.109s</div>
->>>>>>> 2ca77f9b
           </h3>
         </div>
         <div class="spec spec--pass" style="margin-left:20px;">
@@ -63,11 +51,7 @@
               <p class="spec__suite">with children</p>
               <em class="spec__descrip">can display a Custom Element with children in a Shadow Root</em>
             </div>
-<<<<<<< HEAD
-            <div class="spec__status">Passed in 0.057s</div>
-=======
             <div class="spec__status">Passed in 0.048s</div>
->>>>>>> 2ca77f9b
           </h3>
         </div>
         <div class="spec spec--pass" style="margin-left:20px;">
@@ -76,11 +60,7 @@
               <p class="spec__suite">with children</p>
               <em class="spec__descrip">can display a Custom Element with children in a Shadow Root and pass in Light DOM children</em>
             </div>
-<<<<<<< HEAD
-            <div class="spec__status">Passed in 1.052s</div>
-=======
             <div class="spec__status">Passed in 1.056s</div>
->>>>>>> 2ca77f9b
           </h3>
         </div>
         <div class="spec spec--pass" style="margin-left:20px;">
@@ -89,11 +69,7 @@
               <p class="spec__suite">with children</p>
               <em class="spec__descrip">can display a Custom Element with children in a Shadow Root and handle hiding and showing the element</em>
             </div>
-<<<<<<< HEAD
-            <div class="spec__status">Passed in 0.074s</div>
-=======
             <div class="spec__status">Passed in 0.039s</div>
->>>>>>> 2ca77f9b
           </h3>
         </div>
         <div class="spec spec--pass" style="margin-left:20px;">
@@ -102,11 +78,7 @@
               <p class="spec__suite">attributes and properties</p>
               <em class="spec__descrip">will pass boolean data as either an attribute or a property</em>
             </div>
-<<<<<<< HEAD
-            <div class="spec__status">Passed in 0.081s</div>
-=======
             <div class="spec__status">Passed in 0.049s</div>
->>>>>>> 2ca77f9b
           </h3>
         </div>
         <div class="spec spec--pass" style="margin-left:20px;">
@@ -115,11 +87,7 @@
               <p class="spec__suite">attributes and properties</p>
               <em class="spec__descrip">will pass numeric data as either an attribute or a property</em>
             </div>
-<<<<<<< HEAD
-            <div class="spec__status">Passed in 0.059s</div>
-=======
             <div class="spec__status">Passed in 0.045s</div>
->>>>>>> 2ca77f9b
           </h3>
         </div>
         <div class="spec spec--pass" style="margin-left:20px;">
@@ -128,11 +96,7 @@
               <p class="spec__suite">attributes and properties</p>
               <em class="spec__descrip">will pass string data as either an attribute or a property</em>
             </div>
-<<<<<<< HEAD
-            <div class="spec__status">Passed in 0.101s</div>
-=======
             <div class="spec__status">Passed in 0.042s</div>
->>>>>>> 2ca77f9b
           </h3>
         </div>
         <div class="spec spec--pass" style="margin-left:20px;">
@@ -141,30 +105,16 @@
               <p class="spec__suite">attributes and properties</p>
               <em class="spec__descrip">will pass array data as a property</em>
             </div>
-<<<<<<< HEAD
-            <div class="spec__status">Passed in 0.09s</div>
-          </h3>
-        </div>
-        <div class="spec spec--group">
-          <h3 class="spec__header title is-6">attributes and properties</h3>
-        </div>
-        <div class="spec spec--pass" style="margin-left:0px;">
-=======
             <div class="spec__status">Passed in 0.071s</div>
           </h3>
         </div>
         <div class="spec spec--pass" style="margin-left:20px;">
->>>>>>> 2ca77f9b
           <h3 class="spec__header">
             <div class="spec__title">
               <p class="spec__suite">attributes and properties</p>
               <em class="spec__descrip">will pass object data as a property</em>
             </div>
-<<<<<<< HEAD
-            <div class="spec__status">Passed in 0.1s</div>
-=======
             <div class="spec__status">Passed in 0.035s</div>
->>>>>>> 2ca77f9b
           </h3>
         </div>
         <div class="spec spec--pass" style="margin-left:20px;">
@@ -173,11 +123,7 @@
               <p class="spec__suite">events</p>
               <em class="spec__descrip">can imperatively listen to a DOM event dispatched by a Custom Element</em>
             </div>
-<<<<<<< HEAD
-            <div class="spec__status">Passed in 0.057s</div>
-=======
             <div class="spec__status">Passed in 0.068s</div>
->>>>>>> 2ca77f9b
           </h3>
         </div>
         <div class="spec spec--group">
@@ -189,46 +135,25 @@
               <p class="spec__suite">events</p>
               <em class="spec__descrip">can declaratively listen to a lowercase DOM event dispatched by a Custom Element</em>
             </div>
-<<<<<<< HEAD
-            <div class="spec__status">Passed in 0.054s</div>
-          </h3>
-        </div>
-        <div class="spec spec--group">
-          <h3 class="spec__header title is-6">events</h3>
-        </div>
-        <div class="spec spec--pass" style="margin-left:0px;">
-=======
             <div class="spec__status">Passed in 0.039s</div>
           </h3>
         </div>
         <div class="spec spec--pass" style="margin-left:20px;">
->>>>>>> 2ca77f9b
           <h3 class="spec__header">
             <div class="spec__title">
               <p class="spec__suite">events</p>
               <em class="spec__descrip">can declaratively listen to a kebab-case DOM event dispatched by a Custom Element</em>
             </div>
-<<<<<<< HEAD
-            <div class="spec__status">Passed in 0.073s</div>
-          </h3>
-        </div>
-        <div class="spec spec--pass" style="margin-left:0px;">
-=======
             <div class="spec__status">Passed in 0.037s</div>
           </h3>
         </div>
         <div class="spec spec--pass" style="margin-left:20px;">
->>>>>>> 2ca77f9b
           <h3 class="spec__header">
             <div class="spec__title">
               <p class="spec__suite">events</p>
               <em class="spec__descrip">can declaratively listen to a camelCase DOM event dispatched by a Custom Element</em>
             </div>
-<<<<<<< HEAD
-            <div class="spec__status">Passed in 0.052s</div>
-=======
             <div class="spec__status">Passed in 0.155s</div>
->>>>>>> 2ca77f9b
           </h3>
         </div>
         <div class="spec spec--pass" style="margin-left:20px;">
@@ -237,48 +162,29 @@
               <p class="spec__suite">events</p>
               <em class="spec__descrip">can declaratively listen to a CAPScase DOM event dispatched by a Custom Element</em>
             </div>
-<<<<<<< HEAD
-            <div class="spec__status">Passed in 0.064s</div>
-          </h3>
-        </div>
-        <div class="spec spec--pass" style="margin-left:0px;">
-=======
             <div class="spec__status">Passed in 0.093s</div>
           </h3>
         </div>
         <div class="spec spec--pass" style="margin-left:20px;">
->>>>>>> 2ca77f9b
           <h3 class="spec__header">
             <div class="spec__title">
               <p class="spec__suite">events</p>
               <em class="spec__descrip">can declaratively listen to a PascalCase DOM event dispatched by a Custom Element</em>
             </div>
-<<<<<<< HEAD
-            <div class="spec__status">Passed in 0.046s</div>
-=======
             <div class="spec__status">Passed in 0.093s</div>
->>>>>>> 2ca77f9b
           </h3>
         </div>
       </section>
       <section>
         <header class="overview">
           <div class="browser title is-6">Browser: Firefox 57.0.0 (Mac OS X 10.12.0)</div>
-<<<<<<< HEAD
-          <div class="timestamp title is-6">Timestamp: 11/30/2017, 2:55:47 PM</div>
-=======
           <div class="timestamp title is-6">Timestamp: 11/29/2017, 12:25:06 PM</div>
->>>>>>> 2ca77f9b
           <p class="results title is-6">
             15 tests / 
             0 errors / 
             0 failures / 
             0 skipped / 
-<<<<<<< HEAD
-            runtime: 2.945s
-=======
             runtime: 2.472s
->>>>>>> 2ca77f9b
           </p>
         </header>
         <div class="spec spec--pass" style="margin-left:20px;">
@@ -287,11 +193,7 @@
               <p class="spec__suite">no children</p>
               <em class="spec__descrip">can display a Custom Element with no children</em>
             </div>
-<<<<<<< HEAD
-            <div class="spec__status">Passed in 0.343s</div>
-=======
             <div class="spec__status">Passed in 0.181s</div>
->>>>>>> 2ca77f9b
           </h3>
         </div>
         <div class="spec spec--pass" style="margin-left:20px;">
@@ -300,11 +202,7 @@
               <p class="spec__suite">with children</p>
               <em class="spec__descrip">can display a Custom Element with children in a Shadow Root</em>
             </div>
-<<<<<<< HEAD
-            <div class="spec__status">Passed in 0.155s</div>
-=======
             <div class="spec__status">Passed in 0.138s</div>
->>>>>>> 2ca77f9b
           </h3>
         </div>
         <div class="spec spec--group">
@@ -316,11 +214,7 @@
               <p class="spec__suite">with children</p>
               <em class="spec__descrip">can display a Custom Element with children in a Shadow Root and pass in Light DOM children</em>
             </div>
-<<<<<<< HEAD
-            <div class="spec__status">Passed in 1.112s</div>
-=======
             <div class="spec__status">Passed in 1.109s</div>
->>>>>>> 2ca77f9b
           </h3>
         </div>
         <div class="spec spec--pass" style="margin-left:20px;">
@@ -329,11 +223,7 @@
               <p class="spec__suite">with children</p>
               <em class="spec__descrip">can display a Custom Element with children in a Shadow Root and handle hiding and showing the element</em>
             </div>
-<<<<<<< HEAD
-            <div class="spec__status">Passed in 0.101s</div>
-=======
             <div class="spec__status">Passed in 0.085s</div>
->>>>>>> 2ca77f9b
           </h3>
         </div>
         <div class="spec spec--pass" style="margin-left:20px;">
@@ -342,11 +232,7 @@
               <p class="spec__suite">attributes and properties</p>
               <em class="spec__descrip">will pass boolean data as either an attribute or a property</em>
             </div>
-<<<<<<< HEAD
-            <div class="spec__status">Passed in 0.106s</div>
-=======
             <div class="spec__status">Passed in 0.069s</div>
->>>>>>> 2ca77f9b
           </h3>
         </div>
         <div class="spec spec--pass" style="margin-left:20px;">
@@ -355,11 +241,7 @@
               <p class="spec__suite">attributes and properties</p>
               <em class="spec__descrip">will pass numeric data as either an attribute or a property</em>
             </div>
-<<<<<<< HEAD
-            <div class="spec__status">Passed in 0.115s</div>
-=======
             <div class="spec__status">Passed in 0.085s</div>
->>>>>>> 2ca77f9b
           </h3>
         </div>
         <div class="spec spec--pass" style="margin-left:20px;">
@@ -368,11 +250,7 @@
               <p class="spec__suite">attributes and properties</p>
               <em class="spec__descrip">will pass string data as either an attribute or a property</em>
             </div>
-<<<<<<< HEAD
-            <div class="spec__status">Passed in 0.107s</div>
-=======
             <div class="spec__status">Passed in 0.094s</div>
->>>>>>> 2ca77f9b
           </h3>
         </div>
         <div class="spec spec--pass" style="margin-left:20px;">
@@ -381,11 +259,7 @@
               <p class="spec__suite">attributes and properties</p>
               <em class="spec__descrip">will pass array data as a property</em>
             </div>
-<<<<<<< HEAD
-            <div class="spec__status">Passed in 0.095s</div>
-=======
             <div class="spec__status">Passed in 0.078s</div>
->>>>>>> 2ca77f9b
           </h3>
         </div>
         <div class="spec spec--pass" style="margin-left:20px;">
@@ -394,11 +268,7 @@
               <p class="spec__suite">attributes and properties</p>
               <em class="spec__descrip">will pass object data as a property</em>
             </div>
-<<<<<<< HEAD
-            <div class="spec__status">Passed in 0.111s</div>
-=======
             <div class="spec__status">Passed in 0.073s</div>
->>>>>>> 2ca77f9b
           </h3>
         </div>
         <div class="spec spec--pass" style="margin-left:20px;">
@@ -407,11 +277,7 @@
               <p class="spec__suite">events</p>
               <em class="spec__descrip">can imperatively listen to a DOM event dispatched by a Custom Element</em>
             </div>
-<<<<<<< HEAD
-            <div class="spec__status">Passed in 0.124s</div>
-=======
             <div class="spec__status">Passed in 0.092s</div>
->>>>>>> 2ca77f9b
           </h3>
         </div>
         <div class="spec spec--group">
@@ -423,11 +289,7 @@
               <p class="spec__suite">events</p>
               <em class="spec__descrip">can declaratively listen to a lowercase DOM event dispatched by a Custom Element</em>
             </div>
-<<<<<<< HEAD
-            <div class="spec__status">Passed in 0.13s</div>
-=======
             <div class="spec__status">Passed in 0.107s</div>
->>>>>>> 2ca77f9b
           </h3>
         </div>
         <div class="spec spec--pass" style="margin-left:20px;">
@@ -436,11 +298,7 @@
               <p class="spec__suite">events</p>
               <em class="spec__descrip">can declaratively listen to a kebab-case DOM event dispatched by a Custom Element</em>
             </div>
-<<<<<<< HEAD
-            <div class="spec__status">Passed in 0.12s</div>
-=======
             <div class="spec__status">Passed in 0.102s</div>
->>>>>>> 2ca77f9b
           </h3>
         </div>
         <div class="spec spec--pass" style="margin-left:20px;">
@@ -449,11 +307,7 @@
               <p class="spec__suite">events</p>
               <em class="spec__descrip">can declaratively listen to a camelCase DOM event dispatched by a Custom Element</em>
             </div>
-<<<<<<< HEAD
-            <div class="spec__status">Passed in 0.148s</div>
-=======
             <div class="spec__status">Passed in 0.108s</div>
->>>>>>> 2ca77f9b
           </h3>
         </div>
         <div class="spec spec--pass" style="margin-left:20px;">
@@ -462,11 +316,7 @@
               <p class="spec__suite">events</p>
               <em class="spec__descrip">can declaratively listen to a CAPScase DOM event dispatched by a Custom Element</em>
             </div>
-<<<<<<< HEAD
-            <div class="spec__status">Passed in 0.096s</div>
-=======
             <div class="spec__status">Passed in 0.073s</div>
->>>>>>> 2ca77f9b
           </h3>
         </div>
         <div class="spec spec--pass" style="margin-left:20px;">
@@ -475,11 +325,7 @@
               <p class="spec__suite">events</p>
               <em class="spec__descrip">can declaratively listen to a PascalCase DOM event dispatched by a Custom Element</em>
             </div>
-<<<<<<< HEAD
-            <div class="spec__status">Passed in 0.082s</div>
-=======
             <div class="spec__status">Passed in 0.078s</div>
->>>>>>> 2ca77f9b
           </h3>
         </div>
       </section>
