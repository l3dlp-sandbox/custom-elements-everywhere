<!DOCTYPE html>
<html>
  <head>
    <meta charset="utf-8"/>
    <meta name="viewport" content="width=device-width, initial-scale=1"/>
    <title>Dojo 2 + Custom Elements</title>
    <link rel="icon" href="/images/favicon.ico"/>
    <link rel="stylesheet" href="/styles/bundle.css"/>
    <style type="text/css">html,body{font-family:Arial,sans-serif;font-size:1rem;margin:0;padding:0;}body{padding:10px 40px;}h1{margin-bottom:0;}h2{margin-top:0;margin-bottom:0;color:#999;}table{width:100%;margin-top:20px;margin-bottom:20px;table-layout:fixed;}tr.header{background:#ddd;font-weight:bold;border-bottom:none;}td{padding:7px;border-top:none;border-left:1px black solid;border-bottom:1px black solid;border-right:none;word-break:break-all;word-wrap:break-word;}tr.pass td{color:#003b07;background:#86e191;}tr.skip td{color:#7d3a00;background:#ffd24a;}tr.fail td{color:#5e0e00;background:#ff9c8a;}tr:first-child td{border-top:1px black solid;}td:last-child{border-right:1px black solid;}tr.overview{font-weight:bold;color:#777;}tr.overview td{padding-bottom:0px;border-bottom:none;}tr.system-out td{color:#777;}tr.system-errors td{color:#f00;}hr{height:2px;margin:30px 0;background:#000;border:none;}section{margin-top:40px;}h3{margin:6px 0;}.overview{color:#333;font-weight:bold;}.system-out{margin:0.4rem 0;}.system-errors{color:#a94442}.spec{padding:0.8rem;margin:0.3rem 0;}.spec--pass{color:#3c763d;background-color:#dff0d8;border:1px solid #d6e9c6;}.spec--skip{color:#8a6d3b;background-color:#fcf8e3;border:1px solid #faebcc;}.spec--fail{color:#a94442;background-color:#f2dede;border:1px solid #ebccd1;}.spec--group{color:#636363;background-color:#f0f0f0;border:1px solid #e6e6e6;margin:0;}.spec--group:not(:first-of-type){margin:20px 0 0 0;}.spec__title{display:inline;}.spec__suite{display:inline;}.spec__descrip{font-weight:normal;}.spec__status{float:right;}.spec__log{padding-left: 2.3rem;}.hidden{display:none;}body.compact .spec p{margin-top:0;margin-bottom:0.5rem;}body.compact .spec,body.compact tr,body.compact .overview,body.compact .system-out,body.compact .system-errors{font-size:0.85rem;}body.compact .spec{padding:0.3rem 0.5rem;}body.compact section{margin-top:30px;}</style>
    <style type="text/css">body{padding:3rem 1.5rem}.overview{margin-bottom:1.5rem}.spec__header{font-weight:700;display:flex}.spec__title{flex:1;margin-right:16px}.spec__descrip,.spec__status{font-size:.95rem}.spec--pass{color:#1f4e20}.spec--fail{color:#6d2b2a}</style>
    <script type="text/javascript">
        (function(i,s,o,g,r,a,m){i['GoogleAnalyticsObject']=r;i[r]=i[r]||function(){
        (i[r].q=i[r].q||[]).push(arguments)},i[r].l=1*new Date();a=s.createElement(o),
        m=s.getElementsByTagName(o)[0];a.async=1;a.src=g;m.parentNode.insertBefore(a,m)
        })(window,document,'script','https://www.google-analytics.com/analytics.js','ga');
    
        ga('create', 'UA-105089944-1', 'auto');
        ga('send', 'pageview');
      </script>
  </head>
  <body class="compact">
    <div class="container">
      <h1 class="title is-2">Dojo 2 + Custom Elements</h1>
      <section>
        <header class="overview">
          <div class="browser title is-6">Browser: HeadlessChrome 0.0.0 (Mac OS X 10.12.6)</div>
<<<<<<< HEAD
          <div class="timestamp title is-6">Timestamp: 11/30/2017, 2:55:38 PM</div>
=======
          <div class="timestamp title is-6">Timestamp: 11/29/2017, 12:25:00 PM</div>
>>>>>>> 2ca77f9b
          <p class="results title is-6">
            15 tests / 
            0 errors / 
            0 failures / 
            0 skipped / 
<<<<<<< HEAD
            runtime: 0.195s
=======
            runtime: 0.023s
>>>>>>> 2ca77f9b
          </p>
        </header>
        <div class="spec spec--group">
          <h3 class="spec__header title is-6">basic support</h3>
        </div>
        <div class="spec spec--pass" style="margin-left:20px;">
          <h3 class="spec__header">
            <div class="spec__title">
              <p class="spec__suite">no children</p>
              <em class="spec__descrip">can display a Custom Element with no children</em>
            </div>
<<<<<<< HEAD
            <div class="spec__status">Passed in 0.043s</div>
=======
            <div class="spec__status">Passed in 0.008s</div>
>>>>>>> 2ca77f9b
          </h3>
        </div>
        <div class="spec spec--pass" style="margin-left:20px;">
          <h3 class="spec__header">
            <div class="spec__title">
              <p class="spec__suite">with children</p>
              <em class="spec__descrip">can display a Custom Element with children in a Shadow Root</em>
            </div>
            <div class="spec__status">Passed in 0.047s</div>
          </h3>
        </div>
        <div class="spec spec--pass" style="margin-left:20px;">
          <h3 class="spec__header">
            <div class="spec__title">
              <p class="spec__suite">with children</p>
              <em class="spec__descrip">can display a Custom Element with children in a Shadow Root and pass in Light DOM children</em>
            </div>
<<<<<<< HEAD
            <div class="spec__status">Passed in 0.004s</div>
=======
            <div class="spec__status">Passed in 0.001s</div>
>>>>>>> 2ca77f9b
          </h3>
        </div>
        <div class="spec spec--pass" style="margin-left:20px;">
          <h3 class="spec__header">
            <div class="spec__title">
              <p class="spec__suite">with children</p>
              <em class="spec__descrip">can display a Custom Element with children in the Shadow DOM and handle hiding and showing the element</em>
            </div>
            <div class="spec__status">Passed in 0.002s</div>
          </h3>
        </div>
        <div class="spec spec--pass" style="margin-left:20px;">
          <h3 class="spec__header">
            <div class="spec__title">
              <p class="spec__suite">attributes and properties</p>
              <em class="spec__descrip">will pass boolean data as either an attribute or a property</em>
            </div>
            <div class="spec__status">Passed in 0.002s</div>
          </h3>
        </div>
        <div class="spec spec--pass" style="margin-left:20px;">
          <h3 class="spec__header">
            <div class="spec__title">
              <p class="spec__suite">attributes and properties</p>
              <em class="spec__descrip">will pass numeric data as either an attribute or a property</em>
            </div>
            <div class="spec__status">Passed in 0.001s</div>
          </h3>
        </div>
        <div class="spec spec--pass" style="margin-left:20px;">
          <h3 class="spec__header">
            <div class="spec__title">
              <p class="spec__suite">attributes and properties</p>
              <em class="spec__descrip">will pass string data as either an attribute or a property</em>
            </div>
            <div class="spec__status">Passed in 0s</div>
          </h3>
        </div>
        <div class="spec spec--pass" style="margin-left:20px;">
          <h3 class="spec__header">
            <div class="spec__title">
              <p class="spec__suite">attributes and properties</p>
              <em class="spec__descrip">will pass array data as a property</em>
            </div>
<<<<<<< HEAD
            <div class="spec__status">Passed in 0.049s</div>
=======
            <div class="spec__status">Passed in 0.001s</div>
>>>>>>> 2ca77f9b
          </h3>
        </div>
        <div class="spec spec--pass" style="margin-left:20px;">
          <h3 class="spec__header">
            <div class="spec__title">
              <p class="spec__suite">attributes and properties</p>
              <em class="spec__descrip">will pass object data as a property</em>
            </div>
<<<<<<< HEAD
            <div class="spec__status">Passed in 0.024s</div>
=======
            <div class="spec__status">Passed in 0s</div>
>>>>>>> 2ca77f9b
          </h3>
        </div>
        <div class="spec spec--pass" style="margin-left:20px;">
          <h3 class="spec__header">
            <div class="spec__title">
              <p class="spec__suite">events</p>
              <em class="spec__descrip">can imperatively listen to a DOM event dispatched by a Custom Element</em>
            </div>
<<<<<<< HEAD
            <div class="spec__status">Passed in 0.005s</div>
=======
            <div class="spec__status">Passed in 0.002s</div>
>>>>>>> 2ca77f9b
          </h3>
        </div>
        <div class="spec spec--group">
          <h3 class="spec__header title is-6">advanced support</h3>
        </div>
        <div class="spec spec--pass" style="margin-left:20px;">
          <h3 class="spec__header">
            <div class="spec__title">
              <p class="spec__suite">events</p>
              <em class="spec__descrip">can declaratively listen to a lowercase DOM event dispatched by a Custom Element</em>
            </div>
            <div class="spec__status">Passed in 0.006s</div>
          </h3>
        </div>
        <div class="spec spec--pass" style="margin-left:20px;">
          <h3 class="spec__header">
            <div class="spec__title">
              <p class="spec__suite">events</p>
              <em class="spec__descrip">can declaratively listen to a kebab-case DOM event dispatched by a Custom Element</em>
            </div>
<<<<<<< HEAD
            <div class="spec__status">Passed in 0.009s</div>
=======
            <div class="spec__status">Passed in 0.001s</div>
>>>>>>> 2ca77f9b
          </h3>
        </div>
        <div class="spec spec--pass" style="margin-left:20px;">
          <h3 class="spec__header">
            <div class="spec__title">
              <p class="spec__suite">events</p>
              <em class="spec__descrip">can declaratively listen to a camelCase DOM event dispatched by a Custom Element</em>
            </div>
            <div class="spec__status">Passed in 0.001s</div>
          </h3>
        </div>
        <div class="spec spec--pass" style="margin-left:20px;">
          <h3 class="spec__header">
            <div class="spec__title">
              <p class="spec__suite">events</p>
              <em class="spec__descrip">can declaratively listen to a CAPScase DOM event dispatched by a Custom Element</em>
            </div>
            <div class="spec__status">Passed in 0s</div>
          </h3>
        </div>
        <div class="spec spec--pass" style="margin-left:20px;">
          <h3 class="spec__header">
            <div class="spec__title">
              <p class="spec__suite">events</p>
              <em class="spec__descrip">can declaratively listen to a PascalCase DOM event dispatched by a Custom Element</em>
            </div>
<<<<<<< HEAD
            <div class="spec__status">Passed in 0.002s</div>
=======
            <div class="spec__status">Passed in 0.003s</div>
>>>>>>> 2ca77f9b
          </h3>
        </div>
      </section>
      <section>
        <header class="overview">
          <div class="browser title is-6">Browser: Firefox 57.0.0 (Mac OS X 10.12.0)</div>
<<<<<<< HEAD
          <div class="timestamp title is-6">Timestamp: 11/30/2017, 2:55:40 PM</div>
=======
          <div class="timestamp title is-6">Timestamp: 11/29/2017, 12:25:01 PM</div>
>>>>>>> 2ca77f9b
          <p class="results title is-6">
            15 tests / 
            0 errors / 
            0 failures / 
            0 skipped / 
<<<<<<< HEAD
            runtime: 0.045s
=======
            runtime: 0.04s
>>>>>>> 2ca77f9b
          </p>
        </header>
        <div class="spec spec--group">
          <h3 class="spec__header title is-6">basic support</h3>
        </div>
        <div class="spec spec--pass" style="margin-left:20px;">
          <h3 class="spec__header">
            <div class="spec__title">
              <p class="spec__suite">no children</p>
              <em class="spec__descrip">can display a Custom Element with no children</em>
            </div>
            <div class="spec__status">Passed in 0.005s</div>
          </h3>
        </div>
        <div class="spec spec--pass" style="margin-left:20px;">
          <h3 class="spec__header">
            <div class="spec__title">
              <p class="spec__suite">with children</p>
              <em class="spec__descrip">can display a Custom Element with children in a Shadow Root</em>
            </div>
            <div class="spec__status">Passed in 0.004s</div>
          </h3>
        </div>
        <div class="spec spec--pass" style="margin-left:20px;">
          <h3 class="spec__header">
            <div class="spec__title">
              <p class="spec__suite">with children</p>
              <em class="spec__descrip">can display a Custom Element with children in a Shadow Root and pass in Light DOM children</em>
            </div>
            <div class="spec__status">Passed in 0.003s</div>
          </h3>
        </div>
        <div class="spec spec--pass" style="margin-left:20px;">
          <h3 class="spec__header">
            <div class="spec__title">
              <p class="spec__suite">with children</p>
              <em class="spec__descrip">can display a Custom Element with children in the Shadow DOM and handle hiding and showing the element</em>
            </div>
            <div class="spec__status">Passed in 0.004s</div>
          </h3>
        </div>
        <div class="spec spec--pass" style="margin-left:20px;">
          <h3 class="spec__header">
            <div class="spec__title">
              <p class="spec__suite">attributes and properties</p>
              <em class="spec__descrip">will pass boolean data as either an attribute or a property</em>
            </div>
<<<<<<< HEAD
            <div class="spec__status">Passed in 0.005s</div>
=======
            <div class="spec__status">Passed in 0.001s</div>
>>>>>>> 2ca77f9b
          </h3>
        </div>
        <div class="spec spec--pass" style="margin-left:20px;">
          <h3 class="spec__header">
            <div class="spec__title">
              <p class="spec__suite">attributes and properties</p>
              <em class="spec__descrip">will pass numeric data as either an attribute or a property</em>
            </div>
            <div class="spec__status">Passed in 0.002s</div>
          </h3>
        </div>
        <div class="spec spec--pass" style="margin-left:20px;">
          <h3 class="spec__header">
            <div class="spec__title">
              <p class="spec__suite">attributes and properties</p>
              <em class="spec__descrip">will pass string data as either an attribute or a property</em>
            </div>
            <div class="spec__status">Passed in 0.003s</div>
          </h3>
        </div>
        <div class="spec spec--pass" style="margin-left:20px;">
          <h3 class="spec__header">
            <div class="spec__title">
              <p class="spec__suite">attributes and properties</p>
              <em class="spec__descrip">will pass array data as a property</em>
            </div>
            <div class="spec__status">Passed in 0.001s</div>
          </h3>
        </div>
        <div class="spec spec--pass" style="margin-left:20px;">
          <h3 class="spec__header">
            <div class="spec__title">
              <p class="spec__suite">attributes and properties</p>
              <em class="spec__descrip">will pass object data as a property</em>
            </div>
            <div class="spec__status">Passed in 0.002s</div>
          </h3>
        </div>
        <div class="spec spec--pass" style="margin-left:20px;">
          <h3 class="spec__header">
            <div class="spec__title">
              <p class="spec__suite">events</p>
              <em class="spec__descrip">can imperatively listen to a DOM event dispatched by a Custom Element</em>
            </div>
<<<<<<< HEAD
            <div class="spec__status">Passed in 0.005s</div>
=======
            <div class="spec__status">Passed in 0.007s</div>
>>>>>>> 2ca77f9b
          </h3>
        </div>
        <div class="spec spec--group">
          <h3 class="spec__header title is-6">advanced support</h3>
        </div>
        <div class="spec spec--pass" style="margin-left:20px;">
          <h3 class="spec__header">
            <div class="spec__title">
              <p class="spec__suite">events</p>
              <em class="spec__descrip">can declaratively listen to a lowercase DOM event dispatched by a Custom Element</em>
            </div>
<<<<<<< HEAD
            <div class="spec__status">Passed in 0.003s</div>
=======
            <div class="spec__status">Passed in 0.005s</div>
>>>>>>> 2ca77f9b
          </h3>
        </div>
        <div class="spec spec--pass" style="margin-left:20px;">
          <h3 class="spec__header">
            <div class="spec__title">
              <p class="spec__suite">events</p>
              <em class="spec__descrip">can declaratively listen to a kebab-case DOM event dispatched by a Custom Element</em>
            </div>
            <div class="spec__status">Passed in 0.001s</div>
          </h3>
        </div>
        <div class="spec spec--pass" style="margin-left:20px;">
          <h3 class="spec__header">
            <div class="spec__title">
              <p class="spec__suite">events</p>
              <em class="spec__descrip">can declaratively listen to a camelCase DOM event dispatched by a Custom Element</em>
            </div>
            <div class="spec__status">Passed in 0.001s</div>
          </h3>
        </div>
        <div class="spec spec--pass" style="margin-left:20px;">
          <h3 class="spec__header">
            <div class="spec__title">
              <p class="spec__suite">events</p>
              <em class="spec__descrip">can declaratively listen to a CAPScase DOM event dispatched by a Custom Element</em>
            </div>
            <div class="spec__status">Passed in 0.002s</div>
          </h3>
        </div>
        <div class="spec spec--pass" style="margin-left:20px;">
          <h3 class="spec__header">
            <div class="spec__title">
              <p class="spec__suite">events</p>
              <em class="spec__descrip">can declaratively listen to a PascalCase DOM event dispatched by a Custom Element</em>
            </div>
            <div class="spec__status">Passed in 0.002s</div>
          </h3>
        </div>
      </section>
    </div>
  </body>
</html><|MERGE_RESOLUTION|>--- conflicted
+++ resolved
@@ -24,21 +24,13 @@
       <section>
         <header class="overview">
           <div class="browser title is-6">Browser: HeadlessChrome 0.0.0 (Mac OS X 10.12.6)</div>
-<<<<<<< HEAD
-          <div class="timestamp title is-6">Timestamp: 11/30/2017, 2:55:38 PM</div>
-=======
           <div class="timestamp title is-6">Timestamp: 11/29/2017, 12:25:00 PM</div>
->>>>>>> 2ca77f9b
           <p class="results title is-6">
             15 tests / 
             0 errors / 
             0 failures / 
             0 skipped / 
-<<<<<<< HEAD
-            runtime: 0.195s
-=======
             runtime: 0.023s
->>>>>>> 2ca77f9b
           </p>
         </header>
         <div class="spec spec--group">
@@ -50,11 +42,7 @@
               <p class="spec__suite">no children</p>
               <em class="spec__descrip">can display a Custom Element with no children</em>
             </div>
-<<<<<<< HEAD
-            <div class="spec__status">Passed in 0.043s</div>
-=======
             <div class="spec__status">Passed in 0.008s</div>
->>>>>>> 2ca77f9b
           </h3>
         </div>
         <div class="spec spec--pass" style="margin-left:20px;">
@@ -63,7 +51,7 @@
               <p class="spec__suite">with children</p>
               <em class="spec__descrip">can display a Custom Element with children in a Shadow Root</em>
             </div>
-            <div class="spec__status">Passed in 0.047s</div>
+            <div class="spec__status">Passed in 0.003s</div>
           </h3>
         </div>
         <div class="spec spec--pass" style="margin-left:20px;">
@@ -72,11 +60,7 @@
               <p class="spec__suite">with children</p>
               <em class="spec__descrip">can display a Custom Element with children in a Shadow Root and pass in Light DOM children</em>
             </div>
-<<<<<<< HEAD
-            <div class="spec__status">Passed in 0.004s</div>
-=======
-            <div class="spec__status">Passed in 0.001s</div>
->>>>>>> 2ca77f9b
+            <div class="spec__status">Passed in 0.001s</div>
           </h3>
         </div>
         <div class="spec spec--pass" style="margin-left:20px;">
@@ -85,7 +69,7 @@
               <p class="spec__suite">with children</p>
               <em class="spec__descrip">can display a Custom Element with children in the Shadow DOM and handle hiding and showing the element</em>
             </div>
-            <div class="spec__status">Passed in 0.002s</div>
+            <div class="spec__status">Passed in 0.001s</div>
           </h3>
         </div>
         <div class="spec spec--pass" style="margin-left:20px;">
@@ -94,7 +78,7 @@
               <p class="spec__suite">attributes and properties</p>
               <em class="spec__descrip">will pass boolean data as either an attribute or a property</em>
             </div>
-            <div class="spec__status">Passed in 0.002s</div>
+            <div class="spec__status">Passed in 0.001s</div>
           </h3>
         </div>
         <div class="spec spec--pass" style="margin-left:20px;">
@@ -121,11 +105,7 @@
               <p class="spec__suite">attributes and properties</p>
               <em class="spec__descrip">will pass array data as a property</em>
             </div>
-<<<<<<< HEAD
-            <div class="spec__status">Passed in 0.049s</div>
-=======
-            <div class="spec__status">Passed in 0.001s</div>
->>>>>>> 2ca77f9b
+            <div class="spec__status">Passed in 0.001s</div>
           </h3>
         </div>
         <div class="spec spec--pass" style="margin-left:20px;">
@@ -134,11 +114,7 @@
               <p class="spec__suite">attributes and properties</p>
               <em class="spec__descrip">will pass object data as a property</em>
             </div>
-<<<<<<< HEAD
-            <div class="spec__status">Passed in 0.024s</div>
-=======
             <div class="spec__status">Passed in 0s</div>
->>>>>>> 2ca77f9b
           </h3>
         </div>
         <div class="spec spec--pass" style="margin-left:20px;">
@@ -147,11 +123,7 @@
               <p class="spec__suite">events</p>
               <em class="spec__descrip">can imperatively listen to a DOM event dispatched by a Custom Element</em>
             </div>
-<<<<<<< HEAD
-            <div class="spec__status">Passed in 0.005s</div>
-=======
-            <div class="spec__status">Passed in 0.002s</div>
->>>>>>> 2ca77f9b
+            <div class="spec__status">Passed in 0.002s</div>
           </h3>
         </div>
         <div class="spec spec--group">
@@ -163,7 +135,7 @@
               <p class="spec__suite">events</p>
               <em class="spec__descrip">can declaratively listen to a lowercase DOM event dispatched by a Custom Element</em>
             </div>
-            <div class="spec__status">Passed in 0.006s</div>
+            <div class="spec__status">Passed in 0.001s</div>
           </h3>
         </div>
         <div class="spec spec--pass" style="margin-left:20px;">
@@ -172,11 +144,7 @@
               <p class="spec__suite">events</p>
               <em class="spec__descrip">can declaratively listen to a kebab-case DOM event dispatched by a Custom Element</em>
             </div>
-<<<<<<< HEAD
-            <div class="spec__status">Passed in 0.009s</div>
-=======
-            <div class="spec__status">Passed in 0.001s</div>
->>>>>>> 2ca77f9b
+            <div class="spec__status">Passed in 0.001s</div>
           </h3>
         </div>
         <div class="spec spec--pass" style="margin-left:20px;">
@@ -185,7 +153,7 @@
               <p class="spec__suite">events</p>
               <em class="spec__descrip">can declaratively listen to a camelCase DOM event dispatched by a Custom Element</em>
             </div>
-            <div class="spec__status">Passed in 0.001s</div>
+            <div class="spec__status">Passed in 0s</div>
           </h3>
         </div>
         <div class="spec spec--pass" style="margin-left:20px;">
@@ -203,32 +171,20 @@
               <p class="spec__suite">events</p>
               <em class="spec__descrip">can declaratively listen to a PascalCase DOM event dispatched by a Custom Element</em>
             </div>
-<<<<<<< HEAD
-            <div class="spec__status">Passed in 0.002s</div>
-=======
             <div class="spec__status">Passed in 0.003s</div>
->>>>>>> 2ca77f9b
           </h3>
         </div>
       </section>
       <section>
         <header class="overview">
           <div class="browser title is-6">Browser: Firefox 57.0.0 (Mac OS X 10.12.0)</div>
-<<<<<<< HEAD
-          <div class="timestamp title is-6">Timestamp: 11/30/2017, 2:55:40 PM</div>
-=======
           <div class="timestamp title is-6">Timestamp: 11/29/2017, 12:25:01 PM</div>
->>>>>>> 2ca77f9b
           <p class="results title is-6">
             15 tests / 
             0 errors / 
             0 failures / 
             0 skipped / 
-<<<<<<< HEAD
-            runtime: 0.045s
-=======
             runtime: 0.04s
->>>>>>> 2ca77f9b
           </p>
         </header>
         <div class="spec spec--group">
@@ -240,7 +196,7 @@
               <p class="spec__suite">no children</p>
               <em class="spec__descrip">can display a Custom Element with no children</em>
             </div>
-            <div class="spec__status">Passed in 0.005s</div>
+            <div class="spec__status">Passed in 0.004s</div>
           </h3>
         </div>
         <div class="spec spec--pass" style="margin-left:20px;">
@@ -276,11 +232,7 @@
               <p class="spec__suite">attributes and properties</p>
               <em class="spec__descrip">will pass boolean data as either an attribute or a property</em>
             </div>
-<<<<<<< HEAD
-            <div class="spec__status">Passed in 0.005s</div>
-=======
-            <div class="spec__status">Passed in 0.001s</div>
->>>>>>> 2ca77f9b
+            <div class="spec__status">Passed in 0.001s</div>
           </h3>
         </div>
         <div class="spec spec--pass" style="margin-left:20px;">
@@ -298,7 +250,7 @@
               <p class="spec__suite">attributes and properties</p>
               <em class="spec__descrip">will pass string data as either an attribute or a property</em>
             </div>
-            <div class="spec__status">Passed in 0.003s</div>
+            <div class="spec__status">Passed in 0.001s</div>
           </h3>
         </div>
         <div class="spec spec--pass" style="margin-left:20px;">
@@ -325,11 +277,7 @@
               <p class="spec__suite">events</p>
               <em class="spec__descrip">can imperatively listen to a DOM event dispatched by a Custom Element</em>
             </div>
-<<<<<<< HEAD
-            <div class="spec__status">Passed in 0.005s</div>
-=======
             <div class="spec__status">Passed in 0.007s</div>
->>>>>>> 2ca77f9b
           </h3>
         </div>
         <div class="spec spec--group">
@@ -341,11 +289,7 @@
               <p class="spec__suite">events</p>
               <em class="spec__descrip">can declaratively listen to a lowercase DOM event dispatched by a Custom Element</em>
             </div>
-<<<<<<< HEAD
-            <div class="spec__status">Passed in 0.003s</div>
-=======
             <div class="spec__status">Passed in 0.005s</div>
->>>>>>> 2ca77f9b
           </h3>
         </div>
         <div class="spec spec--pass" style="margin-left:20px;">
