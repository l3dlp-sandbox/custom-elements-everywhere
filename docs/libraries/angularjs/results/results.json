{
    "summary": {
        "success": 10,
        "failed": 20,
        "error": false,
        "disconnected": false,
        "exitCode": 1,
        "score": 44,
        "basicSupport": {
            "total": 20,
            "failed": 10,
            "passed": 10
        },
        "advancedSupport": {
            "total": 10,
            "failed": 10,
            "passed": 0
        }
    },
    "browsers": [
        {
            "browser": {
<<<<<<< HEAD
                "id": "20127528",
                "fullName": "Mozilla/5.0 (Macintosh; Intel Mac OS X 10_12_6) AppleWebKit/537.36 (KHTML, like Gecko) HeadlessChrome/62.0.3202.94 Safari/537.36",
                "name": "HeadlessChrome 0.0.0 (Mac OS X 10.12.6)",
=======
                "id": "47730856",
                "fullName": "Mozilla/5.0 (Macintosh; Intel Mac OS X 10.12; rv:57.0) Gecko/20100101 Firefox/57.0",
                "name": "Firefox 57.0.0 (Mac OS X 10.12.0)",
>>>>>>> 2ca77f9b
                "state": 5,
                "lastResult": {
                    "success": 5,
                    "failed": 10,
                    "skipped": 0,
                    "total": 15,
<<<<<<< HEAD
                    "totalTime": 1433,
                    "netTime": 499,
=======
                    "totalTime": 1983,
                    "netTime": 244,
>>>>>>> 2ca77f9b
                    "error": false,
                    "disconnected": false
                },
                "disconnectsCount": 0
            },
            "errors": [],
            "results": [
                {
                    "id": "",
                    "description": "can display a CE with no children",
                    "suite": [
                        "basic support",
                        "no children"
                    ],
                    "success": true,
                    "skipped": false,
<<<<<<< HEAD
                    "time": 13,
                    "log": [],
                    "assertionErrors": [],
                    "startTime": 1512046529838,
                    "endTime": 1512046530113
=======
                    "time": 12,
                    "log": [],
                    "assertionErrors": [],
                    "startTime": 1511951096340,
                    "endTime": 1511951096446,
                    "weight": 3
>>>>>>> 2ca77f9b
                },
                {
                    "id": "",
                    "description": "can display a Custom Element with children in a Shadow Root",
                    "suite": [
                        "basic support",
                        "with children"
                    ],
                    "success": true,
                    "skipped": false,
<<<<<<< HEAD
                    "time": 3,
                    "log": [],
                    "assertionErrors": [],
                    "startTime": 1512046530119,
                    "endTime": 1512046530134
=======
                    "time": 13,
                    "log": [],
                    "assertionErrors": [],
                    "startTime": 1511951096577,
                    "endTime": 1511951096604,
                    "weight": 3
>>>>>>> 2ca77f9b
                },
                {
                    "id": "",
                    "description": "can display a Custom Element with children in a Shadow Root and pass in Light DOM children",
                    "suite": [
                        "basic support",
                        "with children"
                    ],
                    "success": true,
                    "skipped": false,
<<<<<<< HEAD
                    "time": 327,
                    "log": [],
                    "assertionErrors": [],
                    "startTime": 1512046530135,
                    "endTime": 1512046530465
=======
                    "time": 32,
                    "log": [],
                    "assertionErrors": [],
                    "startTime": 1511951096608,
                    "endTime": 1511951096647,
                    "weight": 3
>>>>>>> 2ca77f9b
                },
                {
                    "id": "",
                    "description": "can display a Custom Element with children in a Shadow Root and handle hiding and showing the element",
                    "suite": [
                        "basic support",
                        "with children"
                    ],
                    "success": true,
                    "skipped": false,
<<<<<<< HEAD
                    "time": 34,
                    "log": [],
                    "assertionErrors": [],
                    "startTime": 1512046530470,
                    "endTime": 1512046530511
=======
                    "time": 96,
                    "log": [],
                    "assertionErrors": [],
                    "startTime": 1511951096650,
                    "endTime": 1511951096996,
                    "weight": 3
>>>>>>> 2ca77f9b
                },
                {
                    "id": "",
                    "description": "will pass boolean data as either an attribute or a property",
                    "suite": [
                        "basic support",
                        "attributes and properties"
                    ],
                    "success": false,
                    "skipped": false,
                    "time": 1,
                    "log": [
<<<<<<< HEAD
                        "Error: Expected true to be false",
                        "    at assert (base/tests.webpack.js?6c4467385b9610be374b2a94778dcda204301c26:108:9)",
                        "    at Expectation.toBe (base/tests.webpack.js?6c4467385b9610be374b2a94778dcda204301c26:191:28)",
                        "    at Context.it (base/tests.webpack.js?6c4467385b9610be374b2a94778dcda204301c26:38577:75)"
                    ],
                    "assertionErrors": [],
                    "startTime": 1512046530518,
                    "endTime": 1512046530615
=======
                        "Expected true to be false",
                        "assert@base/tests.webpack.js?58da0575cceb901b7cb9bff01532b86c92677cfa:108:9",
                        "toBe@base/tests.webpack.js?58da0575cceb901b7cb9bff01532b86c92677cfa:227:8",
                        "@base/tests.webpack.js?58da0575cceb901b7cb9bff01532b86c92677cfa:38611:9",
                        ""
                    ],
                    "assertionErrors": [],
                    "startTime": 1511951097081,
                    "endTime": 1511951097120,
                    "weight": 3
>>>>>>> 2ca77f9b
                },
                {
                    "id": "",
                    "description": "will pass numeric data as either an attribute or a property",
                    "suite": [
                        "basic support",
                        "attributes and properties"
                    ],
                    "success": false,
                    "skipped": false,
                    "time": 1,
                    "log": [
<<<<<<< HEAD
                        "Error: Expected '{{$ctrl.num}}' to equal 42",
                        "    at assert (base/tests.webpack.js?6c4467385b9610be374b2a94778dcda204301c26:108:9)",
                        "    at Expectation.toEqual (base/tests.webpack.js?6c4467385b9610be374b2a94778dcda204301c26:206:30)",
                        "    at Context.it (base/tests.webpack.js?6c4467385b9610be374b2a94778dcda204301c26:38583:58)"
=======
                        "Expected '{{$ctrl.num}}' to equal 42",
                        "assert@base/tests.webpack.js?58da0575cceb901b7cb9bff01532b86c92677cfa:108:9",
                        "toEqual@base/tests.webpack.js?58da0575cceb901b7cb9bff01532b86c92677cfa:242:10",
                        "@base/tests.webpack.js?58da0575cceb901b7cb9bff01532b86c92677cfa:38618:7",
                        ""
>>>>>>> 2ca77f9b
                    ],
                    "assertionErrors": [
                        {
                            "name": "Error",
                            "message": "Expected '{{$ctrl.num}}' to equal 42",
                            "showDiff": true,
                            "actual": "\"{{$ctrl.num}}\"",
                            "expected": "42"
                        }
                    ],
<<<<<<< HEAD
                    "startTime": 1512046530616,
                    "endTime": 1512046530631
=======
                    "startTime": 1511951097122,
                    "endTime": 1511951097147,
                    "weight": 3
>>>>>>> 2ca77f9b
                },
                {
                    "id": "",
                    "description": "will pass string data as either an attribute or a property",
                    "suite": [
                        "basic support",
                        "attributes and properties"
                    ],
                    "success": false,
                    "skipped": false,
                    "time": 0,
                    "log": [
<<<<<<< HEAD
                        "Error: Expected '{{$ctrl.str}}' to equal 'Angular'",
                        "    at assert (base/tests.webpack.js?6c4467385b9610be374b2a94778dcda204301c26:108:9)",
                        "    at Expectation.toEqual (base/tests.webpack.js?6c4467385b9610be374b2a94778dcda204301c26:206:30)",
                        "    at Context.it (base/tests.webpack.js?6c4467385b9610be374b2a94778dcda204301c26:38588:58)"
=======
                        "Expected '{{$ctrl.str}}' to equal 'Angular'",
                        "assert@base/tests.webpack.js?58da0575cceb901b7cb9bff01532b86c92677cfa:108:9",
                        "toEqual@base/tests.webpack.js?58da0575cceb901b7cb9bff01532b86c92677cfa:242:10",
                        "@base/tests.webpack.js?58da0575cceb901b7cb9bff01532b86c92677cfa:38624:7",
                        ""
>>>>>>> 2ca77f9b
                    ],
                    "assertionErrors": [
                        {
                            "name": "Error",
                            "message": "Expected '{{$ctrl.str}}' to equal 'Angular'",
                            "showDiff": true,
                            "actual": "\"{{$ctrl.str}}\"",
                            "expected": "\"Angular\""
                        }
                    ],
<<<<<<< HEAD
                    "startTime": 1512046530633,
                    "endTime": 1512046530771
=======
                    "startTime": 1511951097151,
                    "endTime": 1511951097420,
                    "weight": 3
>>>>>>> 2ca77f9b
                },
                {
                    "id": "",
                    "description": "will pass array data as a property",
                    "suite": [
                        "basic support",
                        "attributes and properties"
                    ],
                    "success": false,
                    "skipped": false,
<<<<<<< HEAD
                    "time": 0,
                    "log": [
                        "Error: Expected undefined to equal [ 'A', 'n', 'g', 'u', 'l', 'a', 'r' ]",
                        "    at assert (base/tests.webpack.js?6c4467385b9610be374b2a94778dcda204301c26:108:9)",
                        "    at Expectation.toEqual (base/tests.webpack.js?6c4467385b9610be374b2a94778dcda204301c26:206:30)",
                        "    at Context.it (base/tests.webpack.js?6c4467385b9610be374b2a94778dcda204301c26:38593:58)"
=======
                    "time": 1,
                    "log": [
                        "Expected undefined to equal [ 'A', 'n', 'g', 'u', 'l', 'a', 'r' ]",
                        "assert@base/tests.webpack.js?58da0575cceb901b7cb9bff01532b86c92677cfa:108:9",
                        "toEqual@base/tests.webpack.js?58da0575cceb901b7cb9bff01532b86c92677cfa:242:10",
                        "@base/tests.webpack.js?58da0575cceb901b7cb9bff01532b86c92677cfa:38630:7",
                        ""
>>>>>>> 2ca77f9b
                    ],
                    "assertionErrors": [
                        {
                            "name": "Error",
                            "message": "Expected undefined to equal [ 'A', 'n', 'g', 'u', 'l', 'a', 'r' ]",
                            "showDiff": true,
                            "actual": "[undefined]",
                            "expected": "[\n  \"A\"\n  \"n\"\n  \"g\"\n  \"u\"\n  \"l\"\n  \"a\"\n  \"r\"\n]"
                        }
                    ],
<<<<<<< HEAD
                    "startTime": 1512046530860,
                    "endTime": 1512046530884
=======
                    "startTime": 1511951097422,
                    "endTime": 1511951097451,
                    "weight": 2
>>>>>>> 2ca77f9b
                },
                {
                    "id": "",
                    "description": "will pass object data as a property",
                    "suite": [
                        "basic support",
                        "attributes and properties"
                    ],
                    "success": false,
                    "skipped": false,
                    "time": 0,
                    "log": [
<<<<<<< HEAD
                        "Error: Expected undefined to equal { org: 'angular', repo: 'angular' }",
                        "    at assert (base/tests.webpack.js?6c4467385b9610be374b2a94778dcda204301c26:108:9)",
                        "    at Expectation.toEqual (base/tests.webpack.js?6c4467385b9610be374b2a94778dcda204301c26:206:30)",
                        "    at Context.it (base/tests.webpack.js?6c4467385b9610be374b2a94778dcda204301c26:38598:58)"
=======
                        "Expected undefined to equal { org: 'angular', repo: 'angular' }",
                        "assert@base/tests.webpack.js?58da0575cceb901b7cb9bff01532b86c92677cfa:108:9",
                        "toEqual@base/tests.webpack.js?58da0575cceb901b7cb9bff01532b86c92677cfa:242:10",
                        "@base/tests.webpack.js?58da0575cceb901b7cb9bff01532b86c92677cfa:38636:7",
                        ""
>>>>>>> 2ca77f9b
                    ],
                    "assertionErrors": [
                        {
                            "name": "Error",
                            "message": "Expected undefined to equal { org: 'angular', repo: 'angular' }",
                            "showDiff": true,
                            "actual": "[undefined]",
                            "expected": "{\n  \"org\": \"angular\"\n  \"repo\": \"angular\"\n}"
                        }
                    ],
<<<<<<< HEAD
                    "startTime": 1512046530885,
                    "endTime": 1512046530906
=======
                    "startTime": 1511951097453,
                    "endTime": 1511951097471,
                    "weight": 2
>>>>>>> 2ca77f9b
                },
                {
                    "id": "",
                    "description": "can imperatively listen to a DOM event dispatched by a Custom Element",
                    "suite": [
                        "basic support",
                        "events"
                    ],
                    "success": true,
                    "skipped": false,
                    "time": 3,
                    "log": [],
                    "assertionErrors": [],
<<<<<<< HEAD
                    "startTime": 1512046530907,
                    "endTime": 1512046530925
=======
                    "startTime": 1511951097478,
                    "endTime": 1511951097492,
                    "weight": 3
>>>>>>> 2ca77f9b
                },
                {
                    "id": "",
                    "description": "can declaratively listen to a lowercase DOM event dispatched by a Custom Element",
                    "suite": [
                        "advanced support",
                        "events"
                    ],
                    "success": false,
                    "skipped": false,
<<<<<<< HEAD
                    "time": 105,
                    "log": [
                        "Error: Expected 'false' to equal 'true'",
                        "    at assert (base/tests.webpack.js?6c4467385b9610be374b2a94778dcda204301c26:108:9)",
                        "    at Expectation.toEqual (base/tests.webpack.js?6c4467385b9610be374b2a94778dcda204301c26:206:30)",
                        "    at Context.it (base/tests.webpack.js?6c4467385b9610be374b2a94778dcda204301c26:38621:73)"
=======
                    "time": 15,
                    "log": [
                        "Expected 'false' to equal 'true'",
                        "assert@base/tests.webpack.js?58da0575cceb901b7cb9bff01532b86c92677cfa:108:9",
                        "toEqual@base/tests.webpack.js?58da0575cceb901b7cb9bff01532b86c92677cfa:242:10",
                        "@base/tests.webpack.js?58da0575cceb901b7cb9bff01532b86c92677cfa:42478:7",
                        ""
>>>>>>> 2ca77f9b
                    ],
                    "assertionErrors": [
                        {
                            "name": "Error",
                            "message": "Expected 'false' to equal 'true'",
                            "showDiff": true,
                            "actual": "\"false\"",
                            "expected": "\"true\""
                        }
                    ],
<<<<<<< HEAD
                    "startTime": 1512046530926,
                    "endTime": 1512046531037
=======
                    "startTime": 1511951097496,
                    "endTime": 1511951097780,
                    "weight": 2
>>>>>>> 2ca77f9b
                },
                {
                    "id": "",
                    "description": "can declaratively listen to a kebab-case DOM event dispatched by a Custom Element",
                    "suite": [
                        "advanced support",
                        "events"
                    ],
                    "success": false,
                    "skipped": false,
<<<<<<< HEAD
                    "time": 5,
                    "log": [
                        "Error: Expected 'false' to equal 'true'",
                        "    at assert (base/tests.webpack.js?6c4467385b9610be374b2a94778dcda204301c26:108:9)",
                        "    at Expectation.toEqual (base/tests.webpack.js?6c4467385b9610be374b2a94778dcda204301c26:206:30)",
                        "    at Context.it (base/tests.webpack.js?6c4467385b9610be374b2a94778dcda204301c26:38632:73)"
=======
                    "time": 14,
                    "log": [
                        "Expected 'false' to equal 'true'",
                        "assert@base/tests.webpack.js?58da0575cceb901b7cb9bff01532b86c92677cfa:108:9",
                        "toEqual@base/tests.webpack.js?58da0575cceb901b7cb9bff01532b86c92677cfa:242:10",
                        "@base/tests.webpack.js?58da0575cceb901b7cb9bff01532b86c92677cfa:42490:7",
                        ""
>>>>>>> 2ca77f9b
                    ],
                    "assertionErrors": [
                        {
                            "name": "Error",
                            "message": "Expected 'false' to equal 'true'",
                            "showDiff": true,
                            "actual": "\"false\"",
                            "expected": "\"true\""
                        }
                    ],
<<<<<<< HEAD
                    "startTime": 1512046531045,
                    "endTime": 1512046531057
=======
                    "startTime": 1511951097787,
                    "endTime": 1511951097849,
                    "weight": 1
>>>>>>> 2ca77f9b
                },
                {
                    "id": "",
                    "description": "can declaratively listen to a camelCase DOM event dispatched by a Custom Element",
                    "suite": [
                        "advanced support",
                        "events"
                    ],
                    "success": false,
                    "skipped": false,
<<<<<<< HEAD
                    "time": 2,
                    "log": [
                        "Error: Expected 'false' to equal 'true'",
                        "    at assert (base/tests.webpack.js?6c4467385b9610be374b2a94778dcda204301c26:108:9)",
                        "    at Expectation.toEqual (base/tests.webpack.js?6c4467385b9610be374b2a94778dcda204301c26:206:30)",
                        "    at Context.it (base/tests.webpack.js?6c4467385b9610be374b2a94778dcda204301c26:38643:73)"
=======
                    "time": 14,
                    "log": [
                        "Expected 'false' to equal 'true'",
                        "assert@base/tests.webpack.js?58da0575cceb901b7cb9bff01532b86c92677cfa:108:9",
                        "toEqual@base/tests.webpack.js?58da0575cceb901b7cb9bff01532b86c92677cfa:242:10",
                        "@base/tests.webpack.js?58da0575cceb901b7cb9bff01532b86c92677cfa:42502:7",
                        ""
>>>>>>> 2ca77f9b
                    ],
                    "assertionErrors": [
                        {
                            "name": "Error",
                            "message": "Expected 'false' to equal 'true'",
                            "showDiff": true,
                            "actual": "\"false\"",
                            "expected": "\"true\""
                        }
                    ],
<<<<<<< HEAD
                    "startTime": 1512046531057,
                    "endTime": 1512046531101
=======
                    "startTime": 1511951097853,
                    "endTime": 1511951098043,
                    "weight": 1
>>>>>>> 2ca77f9b
                },
                {
                    "id": "",
                    "description": "can declaratively listen to a CAPScase DOM event dispatched by a Custom Element",
                    "suite": [
                        "advanced support",
                        "events"
                    ],
                    "success": false,
                    "skipped": false,
<<<<<<< HEAD
                    "time": 2,
                    "log": [
                        "Error: Expected 'false' to equal 'true'",
                        "    at assert (base/tests.webpack.js?6c4467385b9610be374b2a94778dcda204301c26:108:9)",
                        "    at Expectation.toEqual (base/tests.webpack.js?6c4467385b9610be374b2a94778dcda204301c26:206:30)",
                        "    at Context.it (base/tests.webpack.js?6c4467385b9610be374b2a94778dcda204301c26:38654:73)"
=======
                    "time": 20,
                    "log": [
                        "Expected 'false' to equal 'true'",
                        "assert@base/tests.webpack.js?58da0575cceb901b7cb9bff01532b86c92677cfa:108:9",
                        "toEqual@base/tests.webpack.js?58da0575cceb901b7cb9bff01532b86c92677cfa:242:10",
                        "@base/tests.webpack.js?58da0575cceb901b7cb9bff01532b86c92677cfa:42514:7",
                        ""
>>>>>>> 2ca77f9b
                    ],
                    "assertionErrors": [
                        {
                            "name": "Error",
                            "message": "Expected 'false' to equal 'true'",
                            "showDiff": true,
                            "actual": "\"false\"",
                            "expected": "\"true\""
                        }
                    ],
<<<<<<< HEAD
                    "startTime": 1512046531102,
                    "endTime": 1512046531107
=======
                    "startTime": 1511951098044,
                    "endTime": 1511951098074,
                    "weight": 1
>>>>>>> 2ca77f9b
                },
                {
                    "id": "",
                    "description": "can declaratively listen to a PascalCase DOM event dispatched by a Custom Element",
                    "suite": [
                        "advanced support",
                        "events"
                    ],
                    "success": false,
                    "skipped": false,
<<<<<<< HEAD
                    "time": 3,
                    "log": [
                        "Error: Expected 'false' to equal 'true'",
                        "    at assert (base/tests.webpack.js?6c4467385b9610be374b2a94778dcda204301c26:108:9)",
                        "    at Expectation.toEqual (base/tests.webpack.js?6c4467385b9610be374b2a94778dcda204301c26:206:30)",
                        "    at Context.it (base/tests.webpack.js?6c4467385b9610be374b2a94778dcda204301c26:38665:73)"
=======
                    "time": 14,
                    "log": [
                        "Expected 'false' to equal 'true'",
                        "assert@base/tests.webpack.js?58da0575cceb901b7cb9bff01532b86c92677cfa:108:9",
                        "toEqual@base/tests.webpack.js?58da0575cceb901b7cb9bff01532b86c92677cfa:242:10",
                        "@base/tests.webpack.js?58da0575cceb901b7cb9bff01532b86c92677cfa:42526:7",
                        ""
>>>>>>> 2ca77f9b
                    ],
                    "assertionErrors": [
                        {
                            "name": "Error",
                            "message": "Expected 'false' to equal 'true'",
                            "showDiff": true,
                            "actual": "\"false\"",
                            "expected": "\"true\""
                        }
                    ],
<<<<<<< HEAD
                    "startTime": 1512046531107,
                    "endTime": 1512046531203
=======
                    "startTime": 1511951098075,
                    "endTime": 1511951098093,
                    "weight": 1
>>>>>>> 2ca77f9b
                }
            ]
        },
        {
            "browser": {
<<<<<<< HEAD
                "id": "95856425",
                "fullName": "Mozilla/5.0 (Macintosh; Intel Mac OS X 10.12; rv:57.0) Gecko/20100101 Firefox/57.0",
                "name": "Firefox 57.0.0 (Mac OS X 10.12.0)",
=======
                "id": "58784561",
                "fullName": "Mozilla/5.0 (Macintosh; Intel Mac OS X 10_12_6) AppleWebKit/537.36 (KHTML, like Gecko) HeadlessChrome/62.0.3202.94 Safari/537.36",
                "name": "HeadlessChrome 0.0.0 (Mac OS X 10.12.6)",
>>>>>>> 2ca77f9b
                "state": 5,
                "lastResult": {
                    "success": 5,
                    "failed": 10,
                    "skipped": 0,
                    "total": 15,
<<<<<<< HEAD
                    "totalTime": 1496,
                    "netTime": 310,
=======
                    "totalTime": 1213,
                    "netTime": 288,
>>>>>>> 2ca77f9b
                    "error": false,
                    "disconnected": false
                },
                "disconnectsCount": 0
            },
            "errors": [],
            "results": [
                {
                    "id": "",
                    "description": "can display a CE with no children",
                    "suite": [
                        "basic support",
                        "no children"
                    ],
                    "success": true,
                    "skipped": false,
<<<<<<< HEAD
                    "time": 44,
                    "log": [],
                    "assertionErrors": [],
                    "startTime": 1512046534121,
                    "endTime": 1512046534238
=======
                    "time": 98,
                    "log": [],
                    "assertionErrors": [],
                    "startTime": 1511951092016,
                    "endTime": 1511951092315,
                    "weight": 3
>>>>>>> 2ca77f9b
                },
                {
                    "id": "",
                    "description": "can display a Custom Element with children in a Shadow Root",
                    "suite": [
                        "basic support",
                        "with children"
                    ],
                    "success": true,
                    "skipped": false,
<<<<<<< HEAD
                    "time": 8,
                    "log": [],
                    "assertionErrors": [],
                    "startTime": 1512046534269,
                    "endTime": 1512046534298
=======
                    "time": 6,
                    "log": [],
                    "assertionErrors": [],
                    "startTime": 1511951092347,
                    "endTime": 1511951092359,
                    "weight": 3
>>>>>>> 2ca77f9b
                },
                {
                    "id": "",
                    "description": "can display a Custom Element with children in a Shadow Root and pass in Light DOM children",
                    "suite": [
                        "basic support",
                        "with children"
                    ],
                    "success": true,
                    "skipped": false,
<<<<<<< HEAD
                    "time": 32,
                    "log": [],
                    "assertionErrors": [],
                    "startTime": 1512046534301,
                    "endTime": 1512046534342
=======
                    "time": 53,
                    "log": [],
                    "assertionErrors": [],
                    "startTime": 1511951092361,
                    "endTime": 1511951092421,
                    "weight": 3
>>>>>>> 2ca77f9b
                },
                {
                    "id": "",
                    "description": "can display a Custom Element with children in a Shadow Root and handle hiding and showing the element",
                    "suite": [
                        "basic support",
                        "with children"
                    ],
                    "success": true,
                    "skipped": false,
<<<<<<< HEAD
                    "time": 41,
                    "log": [],
                    "assertionErrors": [],
                    "startTime": 1512046534347,
                    "endTime": 1512046534400
=======
                    "time": 32,
                    "log": [],
                    "assertionErrors": [],
                    "startTime": 1511951092424,
                    "endTime": 1511951092464,
                    "weight": 3
>>>>>>> 2ca77f9b
                },
                {
                    "id": "",
                    "description": "will pass boolean data as either an attribute or a property",
                    "suite": [
                        "basic support",
                        "attributes and properties"
                    ],
                    "success": false,
                    "skipped": false,
                    "time": 2,
                    "log": [
<<<<<<< HEAD
                        "Expected true to be false",
                        "assert@base/tests.webpack.js?6c4467385b9610be374b2a94778dcda204301c26:108:9",
                        "toBe@base/tests.webpack.js?6c4467385b9610be374b2a94778dcda204301c26:191:8",
                        "@base/tests.webpack.js?6c4467385b9610be374b2a94778dcda204301c26:38577:7",
                        ""
                    ],
                    "assertionErrors": [],
                    "startTime": 1512046534483,
                    "endTime": 1512046534524
=======
                        "Error: Expected true to be false",
                        "    at assert (base/tests.webpack.js?58da0575cceb901b7cb9bff01532b86c92677cfa:108:9)",
                        "    at Expectation.toBe (base/tests.webpack.js?58da0575cceb901b7cb9bff01532b86c92677cfa:227:28)",
                        "    at Context.<anonymous> (base/tests.webpack.js?58da0575cceb901b7cb9bff01532b86c92677cfa:38611:77)"
                    ],
                    "assertionErrors": [],
                    "startTime": 1511951092467,
                    "endTime": 1511951092621,
                    "weight": 3
>>>>>>> 2ca77f9b
                },
                {
                    "id": "",
                    "description": "will pass numeric data as either an attribute or a property",
                    "suite": [
                        "basic support",
                        "attributes and properties"
                    ],
                    "success": false,
                    "skipped": false,
<<<<<<< HEAD
                    "time": 3,
                    "log": [
                        "Expected '{{$ctrl.num}}' to equal 42",
                        "assert@base/tests.webpack.js?6c4467385b9610be374b2a94778dcda204301c26:108:9",
                        "toEqual@base/tests.webpack.js?6c4467385b9610be374b2a94778dcda204301c26:206:10",
                        "@base/tests.webpack.js?6c4467385b9610be374b2a94778dcda204301c26:38583:5",
                        ""
=======
                    "time": 2,
                    "log": [
                        "Error: Expected '{{$ctrl.num}}' to equal 42",
                        "    at assert (base/tests.webpack.js?58da0575cceb901b7cb9bff01532b86c92677cfa:108:9)",
                        "    at Expectation.toEqual (base/tests.webpack.js?58da0575cceb901b7cb9bff01532b86c92677cfa:242:30)",
                        "    at Context.<anonymous> (base/tests.webpack.js?58da0575cceb901b7cb9bff01532b86c92677cfa:38618:60)"
>>>>>>> 2ca77f9b
                    ],
                    "assertionErrors": [
                        {
                            "name": "Error",
                            "message": "Expected '{{$ctrl.num}}' to equal 42",
                            "showDiff": true,
                            "actual": "\"{{$ctrl.num}}\"",
                            "expected": "42"
                        }
                    ],
<<<<<<< HEAD
                    "startTime": 1512046534526,
                    "endTime": 1512046534561
=======
                    "startTime": 1511951092628,
                    "endTime": 1511951092640,
                    "weight": 3
>>>>>>> 2ca77f9b
                },
                {
                    "id": "",
                    "description": "will pass string data as either an attribute or a property",
                    "suite": [
                        "basic support",
                        "attributes and properties"
                    ],
                    "success": false,
                    "skipped": false,
                    "time": 0,
                    "log": [
<<<<<<< HEAD
                        "Expected '{{$ctrl.str}}' to equal 'Angular'",
                        "assert@base/tests.webpack.js?6c4467385b9610be374b2a94778dcda204301c26:108:9",
                        "toEqual@base/tests.webpack.js?6c4467385b9610be374b2a94778dcda204301c26:206:10",
                        "@base/tests.webpack.js?6c4467385b9610be374b2a94778dcda204301c26:38588:5",
                        ""
=======
                        "Error: Expected '{{$ctrl.str}}' to equal 'Angular'",
                        "    at assert (base/tests.webpack.js?58da0575cceb901b7cb9bff01532b86c92677cfa:108:9)",
                        "    at Expectation.toEqual (base/tests.webpack.js?58da0575cceb901b7cb9bff01532b86c92677cfa:242:30)",
                        "    at Context.<anonymous> (base/tests.webpack.js?58da0575cceb901b7cb9bff01532b86c92677cfa:38624:60)"
>>>>>>> 2ca77f9b
                    ],
                    "assertionErrors": [
                        {
                            "name": "Error",
                            "message": "Expected '{{$ctrl.str}}' to equal 'Angular'",
                            "showDiff": true,
                            "actual": "\"{{$ctrl.str}}\"",
                            "expected": "\"Angular\""
                        }
                    ],
<<<<<<< HEAD
                    "startTime": 1512046534565,
                    "endTime": 1512046534620
=======
                    "startTime": 1511951092641,
                    "endTime": 1511951092672,
                    "weight": 3
>>>>>>> 2ca77f9b
                },
                {
                    "id": "",
                    "description": "will pass array data as a property",
                    "suite": [
                        "basic support",
                        "attributes and properties"
                    ],
                    "success": false,
                    "skipped": false,
                    "time": 5,
                    "log": [
<<<<<<< HEAD
                        "Expected undefined to equal [ 'A', 'n', 'g', 'u', 'l', 'a', 'r' ]",
                        "assert@base/tests.webpack.js?6c4467385b9610be374b2a94778dcda204301c26:108:9",
                        "toEqual@base/tests.webpack.js?6c4467385b9610be374b2a94778dcda204301c26:206:10",
                        "@base/tests.webpack.js?6c4467385b9610be374b2a94778dcda204301c26:38593:5",
                        ""
=======
                        "Error: Expected undefined to equal [ 'A', 'n', 'g', 'u', 'l', 'a', 'r' ]",
                        "    at assert (base/tests.webpack.js?58da0575cceb901b7cb9bff01532b86c92677cfa:108:9)",
                        "    at Expectation.toEqual (base/tests.webpack.js?58da0575cceb901b7cb9bff01532b86c92677cfa:242:30)",
                        "    at Context.<anonymous> (base/tests.webpack.js?58da0575cceb901b7cb9bff01532b86c92677cfa:38630:60)"
>>>>>>> 2ca77f9b
                    ],
                    "assertionErrors": [
                        {
                            "name": "Error",
                            "message": "Expected undefined to equal [ 'A', 'n', 'g', 'u', 'l', 'a', 'r' ]",
                            "showDiff": true,
                            "actual": "[undefined]",
                            "expected": "[\n  \"A\"\n  \"n\"\n  \"g\"\n  \"u\"\n  \"l\"\n  \"a\"\n  \"r\"\n]"
                        }
                    ],
<<<<<<< HEAD
                    "startTime": 1512046534623,
                    "endTime": 1512046534676
=======
                    "startTime": 1511951092673,
                    "endTime": 1511951092684,
                    "weight": 2
>>>>>>> 2ca77f9b
                },
                {
                    "id": "",
                    "description": "will pass object data as a property",
                    "suite": [
                        "basic support",
                        "attributes and properties"
                    ],
                    "success": false,
                    "skipped": false,
                    "time": 2,
                    "log": [
<<<<<<< HEAD
                        "Expected undefined to equal { org: 'angular', repo: 'angular' }",
                        "assert@base/tests.webpack.js?6c4467385b9610be374b2a94778dcda204301c26:108:9",
                        "toEqual@base/tests.webpack.js?6c4467385b9610be374b2a94778dcda204301c26:206:10",
                        "@base/tests.webpack.js?6c4467385b9610be374b2a94778dcda204301c26:38598:5",
                        ""
=======
                        "Error: Expected undefined to equal { org: 'angular', repo: 'angular' }",
                        "    at assert (base/tests.webpack.js?58da0575cceb901b7cb9bff01532b86c92677cfa:108:9)",
                        "    at Expectation.toEqual (base/tests.webpack.js?58da0575cceb901b7cb9bff01532b86c92677cfa:242:30)",
                        "    at Context.<anonymous> (base/tests.webpack.js?58da0575cceb901b7cb9bff01532b86c92677cfa:38636:60)"
>>>>>>> 2ca77f9b
                    ],
                    "assertionErrors": [
                        {
                            "name": "Error",
                            "message": "Expected undefined to equal { org: 'angular', repo: 'angular' }",
                            "showDiff": true,
                            "actual": "[undefined]",
                            "expected": "{\n  \"org\": \"angular\"\n  \"repo\": \"angular\"\n}"
                        }
                    ],
<<<<<<< HEAD
                    "startTime": 1512046534722,
                    "endTime": 1512046534798
=======
                    "startTime": 1511951092685,
                    "endTime": 1511951092693,
                    "weight": 2
>>>>>>> 2ca77f9b
                },
                {
                    "id": "",
                    "description": "can imperatively listen to a DOM event dispatched by a Custom Element",
                    "suite": [
                        "basic support",
                        "events"
                    ],
                    "success": true,
                    "skipped": false,
<<<<<<< HEAD
                    "time": 9,
                    "log": [],
                    "assertionErrors": [],
                    "startTime": 1512046534801,
                    "endTime": 1512046534844
=======
                    "time": 4,
                    "log": [],
                    "assertionErrors": [],
                    "startTime": 1511951092773,
                    "endTime": 1511951092835,
                    "weight": 3
>>>>>>> 2ca77f9b
                },
                {
                    "id": "",
                    "description": "can declaratively listen to a lowercase DOM event dispatched by a Custom Element",
                    "suite": [
                        "advanced support",
                        "events"
                    ],
                    "success": false,
                    "skipped": false,
<<<<<<< HEAD
                    "time": 16,
                    "log": [
                        "Expected 'false' to equal 'true'",
                        "assert@base/tests.webpack.js?6c4467385b9610be374b2a94778dcda204301c26:108:9",
                        "toEqual@base/tests.webpack.js?6c4467385b9610be374b2a94778dcda204301c26:206:10",
                        "@base/tests.webpack.js?6c4467385b9610be374b2a94778dcda204301c26:38621:5",
                        ""
=======
                    "time": 7,
                    "log": [
                        "Error: Expected 'false' to equal 'true'",
                        "    at assert (base/tests.webpack.js?58da0575cceb901b7cb9bff01532b86c92677cfa:108:9)",
                        "    at Expectation.toEqual (base/tests.webpack.js?58da0575cceb901b7cb9bff01532b86c92677cfa:242:30)",
                        "    at Context.<anonymous> (base/tests.webpack.js?58da0575cceb901b7cb9bff01532b86c92677cfa:42478:75)"
>>>>>>> 2ca77f9b
                    ],
                    "assertionErrors": [
                        {
                            "name": "Error",
                            "message": "Expected 'false' to equal 'true'",
                            "showDiff": true,
                            "actual": "\"false\"",
                            "expected": "\"true\""
                        }
                    ],
<<<<<<< HEAD
                    "startTime": 1512046534847,
                    "endTime": 1512046535013
=======
                    "startTime": 1511951092837,
                    "endTime": 1511951092911,
                    "weight": 2
>>>>>>> 2ca77f9b
                },
                {
                    "id": "",
                    "description": "can declaratively listen to a kebab-case DOM event dispatched by a Custom Element",
                    "suite": [
                        "advanced support",
                        "events"
                    ],
                    "success": false,
                    "skipped": false,
<<<<<<< HEAD
                    "time": 20,
                    "log": [
                        "Expected 'false' to equal 'true'",
                        "assert@base/tests.webpack.js?6c4467385b9610be374b2a94778dcda204301c26:108:9",
                        "toEqual@base/tests.webpack.js?6c4467385b9610be374b2a94778dcda204301c26:206:10",
                        "@base/tests.webpack.js?6c4467385b9610be374b2a94778dcda204301c26:38632:5",
                        ""
=======
                    "time": 37,
                    "log": [
                        "Error: Expected 'false' to equal 'true'",
                        "    at assert (base/tests.webpack.js?58da0575cceb901b7cb9bff01532b86c92677cfa:108:9)",
                        "    at Expectation.toEqual (base/tests.webpack.js?58da0575cceb901b7cb9bff01532b86c92677cfa:242:30)",
                        "    at Context.<anonymous> (base/tests.webpack.js?58da0575cceb901b7cb9bff01532b86c92677cfa:42490:75)"
>>>>>>> 2ca77f9b
                    ],
                    "assertionErrors": [
                        {
                            "name": "Error",
                            "message": "Expected 'false' to equal 'true'",
                            "showDiff": true,
                            "actual": "\"false\"",
                            "expected": "\"true\""
                        }
                    ],
<<<<<<< HEAD
                    "startTime": 1512046535016,
                    "endTime": 1512046535057
=======
                    "startTime": 1511951092938,
                    "endTime": 1511951092988,
                    "weight": 1
>>>>>>> 2ca77f9b
                },
                {
                    "id": "",
                    "description": "can declaratively listen to a camelCase DOM event dispatched by a Custom Element",
                    "suite": [
                        "advanced support",
                        "events"
                    ],
                    "success": false,
                    "skipped": false,
<<<<<<< HEAD
                    "time": 111,
                    "log": [
                        "Expected 'false' to equal 'true'",
                        "assert@base/tests.webpack.js?6c4467385b9610be374b2a94778dcda204301c26:108:9",
                        "toEqual@base/tests.webpack.js?6c4467385b9610be374b2a94778dcda204301c26:206:10",
                        "@base/tests.webpack.js?6c4467385b9610be374b2a94778dcda204301c26:38643:5",
                        ""
=======
                    "time": 13,
                    "log": [
                        "Error: Expected 'false' to equal 'true'",
                        "    at assert (base/tests.webpack.js?58da0575cceb901b7cb9bff01532b86c92677cfa:108:9)",
                        "    at Expectation.toEqual (base/tests.webpack.js?58da0575cceb901b7cb9bff01532b86c92677cfa:242:30)",
                        "    at Context.<anonymous> (base/tests.webpack.js?58da0575cceb901b7cb9bff01532b86c92677cfa:42502:75)"
>>>>>>> 2ca77f9b
                    ],
                    "assertionErrors": [
                        {
                            "name": "Error",
                            "message": "Expected 'false' to equal 'true'",
                            "showDiff": true,
                            "actual": "\"false\"",
                            "expected": "\"true\""
                        }
                    ],
<<<<<<< HEAD
                    "startTime": 1512046535059,
                    "endTime": 1512046535323
=======
                    "startTime": 1511951092991,
                    "endTime": 1511951093016,
                    "weight": 1
>>>>>>> 2ca77f9b
                },
                {
                    "id": "",
                    "description": "can declaratively listen to a CAPScase DOM event dispatched by a Custom Element",
                    "suite": [
                        "advanced support",
                        "events"
                    ],
                    "success": false,
                    "skipped": false,
<<<<<<< HEAD
                    "time": 9,
                    "log": [
                        "Expected 'false' to equal 'true'",
                        "assert@base/tests.webpack.js?6c4467385b9610be374b2a94778dcda204301c26:108:9",
                        "toEqual@base/tests.webpack.js?6c4467385b9610be374b2a94778dcda204301c26:206:10",
                        "@base/tests.webpack.js?6c4467385b9610be374b2a94778dcda204301c26:38654:5",
                        ""
=======
                    "time": 6,
                    "log": [
                        "Error: Expected 'false' to equal 'true'",
                        "    at assert (base/tests.webpack.js?58da0575cceb901b7cb9bff01532b86c92677cfa:108:9)",
                        "    at Expectation.toEqual (base/tests.webpack.js?58da0575cceb901b7cb9bff01532b86c92677cfa:242:30)",
                        "    at Context.<anonymous> (base/tests.webpack.js?58da0575cceb901b7cb9bff01532b86c92677cfa:42514:75)"
>>>>>>> 2ca77f9b
                    ],
                    "assertionErrors": [
                        {
                            "name": "Error",
                            "message": "Expected 'false' to equal 'true'",
                            "showDiff": true,
                            "actual": "\"false\"",
                            "expected": "\"true\""
                        }
                    ],
<<<<<<< HEAD
                    "startTime": 1512046535504,
                    "endTime": 1512046535517
=======
                    "startTime": 1511951093135,
                    "endTime": 1511951093162,
                    "weight": 1
>>>>>>> 2ca77f9b
                },
                {
                    "id": "",
                    "description": "can declaratively listen to a PascalCase DOM event dispatched by a Custom Element",
                    "suite": [
                        "advanced support",
                        "events"
                    ],
                    "success": false,
                    "skipped": false,
<<<<<<< HEAD
                    "time": 8,
                    "log": [
                        "Expected 'false' to equal 'true'",
                        "assert@base/tests.webpack.js?6c4467385b9610be374b2a94778dcda204301c26:108:9",
                        "toEqual@base/tests.webpack.js?6c4467385b9610be374b2a94778dcda204301c26:206:10",
                        "@base/tests.webpack.js?6c4467385b9610be374b2a94778dcda204301c26:38665:5",
                        ""
=======
                    "time": 27,
                    "log": [
                        "Error: Expected 'false' to equal 'true'",
                        "    at assert (base/tests.webpack.js?58da0575cceb901b7cb9bff01532b86c92677cfa:108:9)",
                        "    at Expectation.toEqual (base/tests.webpack.js?58da0575cceb901b7cb9bff01532b86c92677cfa:242:30)",
                        "    at Context.<anonymous> (base/tests.webpack.js?58da0575cceb901b7cb9bff01532b86c92677cfa:42526:75)"
>>>>>>> 2ca77f9b
                    ],
                    "assertionErrors": [
                        {
                            "name": "Error",
                            "message": "Expected 'false' to equal 'true'",
                            "showDiff": true,
                            "actual": "\"false\"",
                            "expected": "\"true\""
                        }
                    ],
<<<<<<< HEAD
                    "startTime": 1512046535519,
                    "endTime": 1512046535548
=======
                    "startTime": 1511951093163,
                    "endTime": 1511951093195,
                    "weight": 1
>>>>>>> 2ca77f9b
                }
            ]
        }
    ],
    "library": {
        "name": "angular",
        "version": "1.6.6"
    }
}<|MERGE_RESOLUTION|>--- conflicted
+++ resolved
@@ -20,28 +20,17 @@
     "browsers": [
         {
             "browser": {
-<<<<<<< HEAD
-                "id": "20127528",
-                "fullName": "Mozilla/5.0 (Macintosh; Intel Mac OS X 10_12_6) AppleWebKit/537.36 (KHTML, like Gecko) HeadlessChrome/62.0.3202.94 Safari/537.36",
-                "name": "HeadlessChrome 0.0.0 (Mac OS X 10.12.6)",
-=======
                 "id": "47730856",
                 "fullName": "Mozilla/5.0 (Macintosh; Intel Mac OS X 10.12; rv:57.0) Gecko/20100101 Firefox/57.0",
                 "name": "Firefox 57.0.0 (Mac OS X 10.12.0)",
->>>>>>> 2ca77f9b
                 "state": 5,
                 "lastResult": {
                     "success": 5,
                     "failed": 10,
                     "skipped": 0,
                     "total": 15,
-<<<<<<< HEAD
-                    "totalTime": 1433,
-                    "netTime": 499,
-=======
                     "totalTime": 1983,
                     "netTime": 244,
->>>>>>> 2ca77f9b
                     "error": false,
                     "disconnected": false
                 },
@@ -58,20 +47,12 @@
                     ],
                     "success": true,
                     "skipped": false,
-<<<<<<< HEAD
-                    "time": 13,
-                    "log": [],
-                    "assertionErrors": [],
-                    "startTime": 1512046529838,
-                    "endTime": 1512046530113
-=======
                     "time": 12,
                     "log": [],
                     "assertionErrors": [],
                     "startTime": 1511951096340,
                     "endTime": 1511951096446,
                     "weight": 3
->>>>>>> 2ca77f9b
                 },
                 {
                     "id": "",
@@ -82,20 +63,12 @@
                     ],
                     "success": true,
                     "skipped": false,
-<<<<<<< HEAD
-                    "time": 3,
-                    "log": [],
-                    "assertionErrors": [],
-                    "startTime": 1512046530119,
-                    "endTime": 1512046530134
-=======
                     "time": 13,
                     "log": [],
                     "assertionErrors": [],
                     "startTime": 1511951096577,
                     "endTime": 1511951096604,
                     "weight": 3
->>>>>>> 2ca77f9b
                 },
                 {
                     "id": "",
@@ -106,20 +79,12 @@
                     ],
                     "success": true,
                     "skipped": false,
-<<<<<<< HEAD
-                    "time": 327,
-                    "log": [],
-                    "assertionErrors": [],
-                    "startTime": 1512046530135,
-                    "endTime": 1512046530465
-=======
                     "time": 32,
                     "log": [],
                     "assertionErrors": [],
                     "startTime": 1511951096608,
                     "endTime": 1511951096647,
                     "weight": 3
->>>>>>> 2ca77f9b
                 },
                 {
                     "id": "",
@@ -130,20 +95,12 @@
                     ],
                     "success": true,
                     "skipped": false,
-<<<<<<< HEAD
-                    "time": 34,
-                    "log": [],
-                    "assertionErrors": [],
-                    "startTime": 1512046530470,
-                    "endTime": 1512046530511
-=======
                     "time": 96,
                     "log": [],
                     "assertionErrors": [],
                     "startTime": 1511951096650,
                     "endTime": 1511951096996,
                     "weight": 3
->>>>>>> 2ca77f9b
                 },
                 {
                     "id": "",
@@ -154,18 +111,8 @@
                     ],
                     "success": false,
                     "skipped": false,
-                    "time": 1,
-                    "log": [
-<<<<<<< HEAD
-                        "Error: Expected true to be false",
-                        "    at assert (base/tests.webpack.js?6c4467385b9610be374b2a94778dcda204301c26:108:9)",
-                        "    at Expectation.toBe (base/tests.webpack.js?6c4467385b9610be374b2a94778dcda204301c26:191:28)",
-                        "    at Context.it (base/tests.webpack.js?6c4467385b9610be374b2a94778dcda204301c26:38577:75)"
-                    ],
-                    "assertionErrors": [],
-                    "startTime": 1512046530518,
-                    "endTime": 1512046530615
-=======
+                    "time": 2,
+                    "log": [
                         "Expected true to be false",
                         "assert@base/tests.webpack.js?58da0575cceb901b7cb9bff01532b86c92677cfa:108:9",
                         "toBe@base/tests.webpack.js?58da0575cceb901b7cb9bff01532b86c92677cfa:227:8",
@@ -176,7 +123,6 @@
                     "startTime": 1511951097081,
                     "endTime": 1511951097120,
                     "weight": 3
->>>>>>> 2ca77f9b
                 },
                 {
                     "id": "",
@@ -189,18 +135,11 @@
                     "skipped": false,
                     "time": 1,
                     "log": [
-<<<<<<< HEAD
-                        "Error: Expected '{{$ctrl.num}}' to equal 42",
-                        "    at assert (base/tests.webpack.js?6c4467385b9610be374b2a94778dcda204301c26:108:9)",
-                        "    at Expectation.toEqual (base/tests.webpack.js?6c4467385b9610be374b2a94778dcda204301c26:206:30)",
-                        "    at Context.it (base/tests.webpack.js?6c4467385b9610be374b2a94778dcda204301c26:38583:58)"
-=======
                         "Expected '{{$ctrl.num}}' to equal 42",
                         "assert@base/tests.webpack.js?58da0575cceb901b7cb9bff01532b86c92677cfa:108:9",
                         "toEqual@base/tests.webpack.js?58da0575cceb901b7cb9bff01532b86c92677cfa:242:10",
                         "@base/tests.webpack.js?58da0575cceb901b7cb9bff01532b86c92677cfa:38618:7",
                         ""
->>>>>>> 2ca77f9b
                     ],
                     "assertionErrors": [
                         {
@@ -211,14 +150,9 @@
                             "expected": "42"
                         }
                     ],
-<<<<<<< HEAD
-                    "startTime": 1512046530616,
-                    "endTime": 1512046530631
-=======
                     "startTime": 1511951097122,
                     "endTime": 1511951097147,
                     "weight": 3
->>>>>>> 2ca77f9b
                 },
                 {
                     "id": "",
@@ -231,18 +165,11 @@
                     "skipped": false,
                     "time": 0,
                     "log": [
-<<<<<<< HEAD
-                        "Error: Expected '{{$ctrl.str}}' to equal 'Angular'",
-                        "    at assert (base/tests.webpack.js?6c4467385b9610be374b2a94778dcda204301c26:108:9)",
-                        "    at Expectation.toEqual (base/tests.webpack.js?6c4467385b9610be374b2a94778dcda204301c26:206:30)",
-                        "    at Context.it (base/tests.webpack.js?6c4467385b9610be374b2a94778dcda204301c26:38588:58)"
-=======
                         "Expected '{{$ctrl.str}}' to equal 'Angular'",
                         "assert@base/tests.webpack.js?58da0575cceb901b7cb9bff01532b86c92677cfa:108:9",
                         "toEqual@base/tests.webpack.js?58da0575cceb901b7cb9bff01532b86c92677cfa:242:10",
                         "@base/tests.webpack.js?58da0575cceb901b7cb9bff01532b86c92677cfa:38624:7",
                         ""
->>>>>>> 2ca77f9b
                     ],
                     "assertionErrors": [
                         {
@@ -253,14 +180,9 @@
                             "expected": "\"Angular\""
                         }
                     ],
-<<<<<<< HEAD
-                    "startTime": 1512046530633,
-                    "endTime": 1512046530771
-=======
                     "startTime": 1511951097151,
                     "endTime": 1511951097420,
                     "weight": 3
->>>>>>> 2ca77f9b
                 },
                 {
                     "id": "",
@@ -271,14 +193,6 @@
                     ],
                     "success": false,
                     "skipped": false,
-<<<<<<< HEAD
-                    "time": 0,
-                    "log": [
-                        "Error: Expected undefined to equal [ 'A', 'n', 'g', 'u', 'l', 'a', 'r' ]",
-                        "    at assert (base/tests.webpack.js?6c4467385b9610be374b2a94778dcda204301c26:108:9)",
-                        "    at Expectation.toEqual (base/tests.webpack.js?6c4467385b9610be374b2a94778dcda204301c26:206:30)",
-                        "    at Context.it (base/tests.webpack.js?6c4467385b9610be374b2a94778dcda204301c26:38593:58)"
-=======
                     "time": 1,
                     "log": [
                         "Expected undefined to equal [ 'A', 'n', 'g', 'u', 'l', 'a', 'r' ]",
@@ -286,7 +200,6 @@
                         "toEqual@base/tests.webpack.js?58da0575cceb901b7cb9bff01532b86c92677cfa:242:10",
                         "@base/tests.webpack.js?58da0575cceb901b7cb9bff01532b86c92677cfa:38630:7",
                         ""
->>>>>>> 2ca77f9b
                     ],
                     "assertionErrors": [
                         {
@@ -297,14 +210,9 @@
                             "expected": "[\n  \"A\"\n  \"n\"\n  \"g\"\n  \"u\"\n  \"l\"\n  \"a\"\n  \"r\"\n]"
                         }
                     ],
-<<<<<<< HEAD
-                    "startTime": 1512046530860,
-                    "endTime": 1512046530884
-=======
                     "startTime": 1511951097422,
                     "endTime": 1511951097451,
                     "weight": 2
->>>>>>> 2ca77f9b
                 },
                 {
                     "id": "",
@@ -315,20 +223,13 @@
                     ],
                     "success": false,
                     "skipped": false,
-                    "time": 0,
-                    "log": [
-<<<<<<< HEAD
-                        "Error: Expected undefined to equal { org: 'angular', repo: 'angular' }",
-                        "    at assert (base/tests.webpack.js?6c4467385b9610be374b2a94778dcda204301c26:108:9)",
-                        "    at Expectation.toEqual (base/tests.webpack.js?6c4467385b9610be374b2a94778dcda204301c26:206:30)",
-                        "    at Context.it (base/tests.webpack.js?6c4467385b9610be374b2a94778dcda204301c26:38598:58)"
-=======
+                    "time": 1,
+                    "log": [
                         "Expected undefined to equal { org: 'angular', repo: 'angular' }",
                         "assert@base/tests.webpack.js?58da0575cceb901b7cb9bff01532b86c92677cfa:108:9",
                         "toEqual@base/tests.webpack.js?58da0575cceb901b7cb9bff01532b86c92677cfa:242:10",
                         "@base/tests.webpack.js?58da0575cceb901b7cb9bff01532b86c92677cfa:38636:7",
                         ""
->>>>>>> 2ca77f9b
                     ],
                     "assertionErrors": [
                         {
@@ -339,14 +240,9 @@
                             "expected": "{\n  \"org\": \"angular\"\n  \"repo\": \"angular\"\n}"
                         }
                     ],
-<<<<<<< HEAD
-                    "startTime": 1512046530885,
-                    "endTime": 1512046530906
-=======
                     "startTime": 1511951097453,
                     "endTime": 1511951097471,
                     "weight": 2
->>>>>>> 2ca77f9b
                 },
                 {
                     "id": "",
@@ -357,17 +253,12 @@
                     ],
                     "success": true,
                     "skipped": false,
-                    "time": 3,
-                    "log": [],
-                    "assertionErrors": [],
-<<<<<<< HEAD
-                    "startTime": 1512046530907,
-                    "endTime": 1512046530925
-=======
+                    "time": 9,
+                    "log": [],
+                    "assertionErrors": [],
                     "startTime": 1511951097478,
                     "endTime": 1511951097492,
                     "weight": 3
->>>>>>> 2ca77f9b
                 },
                 {
                     "id": "",
@@ -378,14 +269,6 @@
                     ],
                     "success": false,
                     "skipped": false,
-<<<<<<< HEAD
-                    "time": 105,
-                    "log": [
-                        "Error: Expected 'false' to equal 'true'",
-                        "    at assert (base/tests.webpack.js?6c4467385b9610be374b2a94778dcda204301c26:108:9)",
-                        "    at Expectation.toEqual (base/tests.webpack.js?6c4467385b9610be374b2a94778dcda204301c26:206:30)",
-                        "    at Context.it (base/tests.webpack.js?6c4467385b9610be374b2a94778dcda204301c26:38621:73)"
-=======
                     "time": 15,
                     "log": [
                         "Expected 'false' to equal 'true'",
@@ -393,25 +276,19 @@
                         "toEqual@base/tests.webpack.js?58da0575cceb901b7cb9bff01532b86c92677cfa:242:10",
                         "@base/tests.webpack.js?58da0575cceb901b7cb9bff01532b86c92677cfa:42478:7",
                         ""
->>>>>>> 2ca77f9b
-                    ],
-                    "assertionErrors": [
-                        {
-                            "name": "Error",
-                            "message": "Expected 'false' to equal 'true'",
-                            "showDiff": true,
-                            "actual": "\"false\"",
-                            "expected": "\"true\""
-                        }
-                    ],
-<<<<<<< HEAD
-                    "startTime": 1512046530926,
-                    "endTime": 1512046531037
-=======
+                    ],
+                    "assertionErrors": [
+                        {
+                            "name": "Error",
+                            "message": "Expected 'false' to equal 'true'",
+                            "showDiff": true,
+                            "actual": "\"false\"",
+                            "expected": "\"true\""
+                        }
+                    ],
                     "startTime": 1511951097496,
                     "endTime": 1511951097780,
                     "weight": 2
->>>>>>> 2ca77f9b
                 },
                 {
                     "id": "",
@@ -422,14 +299,6 @@
                     ],
                     "success": false,
                     "skipped": false,
-<<<<<<< HEAD
-                    "time": 5,
-                    "log": [
-                        "Error: Expected 'false' to equal 'true'",
-                        "    at assert (base/tests.webpack.js?6c4467385b9610be374b2a94778dcda204301c26:108:9)",
-                        "    at Expectation.toEqual (base/tests.webpack.js?6c4467385b9610be374b2a94778dcda204301c26:206:30)",
-                        "    at Context.it (base/tests.webpack.js?6c4467385b9610be374b2a94778dcda204301c26:38632:73)"
-=======
                     "time": 14,
                     "log": [
                         "Expected 'false' to equal 'true'",
@@ -437,25 +306,19 @@
                         "toEqual@base/tests.webpack.js?58da0575cceb901b7cb9bff01532b86c92677cfa:242:10",
                         "@base/tests.webpack.js?58da0575cceb901b7cb9bff01532b86c92677cfa:42490:7",
                         ""
->>>>>>> 2ca77f9b
-                    ],
-                    "assertionErrors": [
-                        {
-                            "name": "Error",
-                            "message": "Expected 'false' to equal 'true'",
-                            "showDiff": true,
-                            "actual": "\"false\"",
-                            "expected": "\"true\""
-                        }
-                    ],
-<<<<<<< HEAD
-                    "startTime": 1512046531045,
-                    "endTime": 1512046531057
-=======
+                    ],
+                    "assertionErrors": [
+                        {
+                            "name": "Error",
+                            "message": "Expected 'false' to equal 'true'",
+                            "showDiff": true,
+                            "actual": "\"false\"",
+                            "expected": "\"true\""
+                        }
+                    ],
                     "startTime": 1511951097787,
                     "endTime": 1511951097849,
                     "weight": 1
->>>>>>> 2ca77f9b
                 },
                 {
                     "id": "",
@@ -466,14 +329,6 @@
                     ],
                     "success": false,
                     "skipped": false,
-<<<<<<< HEAD
-                    "time": 2,
-                    "log": [
-                        "Error: Expected 'false' to equal 'true'",
-                        "    at assert (base/tests.webpack.js?6c4467385b9610be374b2a94778dcda204301c26:108:9)",
-                        "    at Expectation.toEqual (base/tests.webpack.js?6c4467385b9610be374b2a94778dcda204301c26:206:30)",
-                        "    at Context.it (base/tests.webpack.js?6c4467385b9610be374b2a94778dcda204301c26:38643:73)"
-=======
                     "time": 14,
                     "log": [
                         "Expected 'false' to equal 'true'",
@@ -481,25 +336,19 @@
                         "toEqual@base/tests.webpack.js?58da0575cceb901b7cb9bff01532b86c92677cfa:242:10",
                         "@base/tests.webpack.js?58da0575cceb901b7cb9bff01532b86c92677cfa:42502:7",
                         ""
->>>>>>> 2ca77f9b
-                    ],
-                    "assertionErrors": [
-                        {
-                            "name": "Error",
-                            "message": "Expected 'false' to equal 'true'",
-                            "showDiff": true,
-                            "actual": "\"false\"",
-                            "expected": "\"true\""
-                        }
-                    ],
-<<<<<<< HEAD
-                    "startTime": 1512046531057,
-                    "endTime": 1512046531101
-=======
+                    ],
+                    "assertionErrors": [
+                        {
+                            "name": "Error",
+                            "message": "Expected 'false' to equal 'true'",
+                            "showDiff": true,
+                            "actual": "\"false\"",
+                            "expected": "\"true\""
+                        }
+                    ],
                     "startTime": 1511951097853,
                     "endTime": 1511951098043,
                     "weight": 1
->>>>>>> 2ca77f9b
                 },
                 {
                     "id": "",
@@ -510,14 +359,6 @@
                     ],
                     "success": false,
                     "skipped": false,
-<<<<<<< HEAD
-                    "time": 2,
-                    "log": [
-                        "Error: Expected 'false' to equal 'true'",
-                        "    at assert (base/tests.webpack.js?6c4467385b9610be374b2a94778dcda204301c26:108:9)",
-                        "    at Expectation.toEqual (base/tests.webpack.js?6c4467385b9610be374b2a94778dcda204301c26:206:30)",
-                        "    at Context.it (base/tests.webpack.js?6c4467385b9610be374b2a94778dcda204301c26:38654:73)"
-=======
                     "time": 20,
                     "log": [
                         "Expected 'false' to equal 'true'",
@@ -525,25 +366,19 @@
                         "toEqual@base/tests.webpack.js?58da0575cceb901b7cb9bff01532b86c92677cfa:242:10",
                         "@base/tests.webpack.js?58da0575cceb901b7cb9bff01532b86c92677cfa:42514:7",
                         ""
->>>>>>> 2ca77f9b
-                    ],
-                    "assertionErrors": [
-                        {
-                            "name": "Error",
-                            "message": "Expected 'false' to equal 'true'",
-                            "showDiff": true,
-                            "actual": "\"false\"",
-                            "expected": "\"true\""
-                        }
-                    ],
-<<<<<<< HEAD
-                    "startTime": 1512046531102,
-                    "endTime": 1512046531107
-=======
+                    ],
+                    "assertionErrors": [
+                        {
+                            "name": "Error",
+                            "message": "Expected 'false' to equal 'true'",
+                            "showDiff": true,
+                            "actual": "\"false\"",
+                            "expected": "\"true\""
+                        }
+                    ],
                     "startTime": 1511951098044,
                     "endTime": 1511951098074,
                     "weight": 1
->>>>>>> 2ca77f9b
                 },
                 {
                     "id": "",
@@ -554,14 +389,6 @@
                     ],
                     "success": false,
                     "skipped": false,
-<<<<<<< HEAD
-                    "time": 3,
-                    "log": [
-                        "Error: Expected 'false' to equal 'true'",
-                        "    at assert (base/tests.webpack.js?6c4467385b9610be374b2a94778dcda204301c26:108:9)",
-                        "    at Expectation.toEqual (base/tests.webpack.js?6c4467385b9610be374b2a94778dcda204301c26:206:30)",
-                        "    at Context.it (base/tests.webpack.js?6c4467385b9610be374b2a94778dcda204301c26:38665:73)"
-=======
                     "time": 14,
                     "log": [
                         "Expected 'false' to equal 'true'",
@@ -569,52 +396,35 @@
                         "toEqual@base/tests.webpack.js?58da0575cceb901b7cb9bff01532b86c92677cfa:242:10",
                         "@base/tests.webpack.js?58da0575cceb901b7cb9bff01532b86c92677cfa:42526:7",
                         ""
->>>>>>> 2ca77f9b
-                    ],
-                    "assertionErrors": [
-                        {
-                            "name": "Error",
-                            "message": "Expected 'false' to equal 'true'",
-                            "showDiff": true,
-                            "actual": "\"false\"",
-                            "expected": "\"true\""
-                        }
-                    ],
-<<<<<<< HEAD
-                    "startTime": 1512046531107,
-                    "endTime": 1512046531203
-=======
+                    ],
+                    "assertionErrors": [
+                        {
+                            "name": "Error",
+                            "message": "Expected 'false' to equal 'true'",
+                            "showDiff": true,
+                            "actual": "\"false\"",
+                            "expected": "\"true\""
+                        }
+                    ],
                     "startTime": 1511951098075,
                     "endTime": 1511951098093,
                     "weight": 1
->>>>>>> 2ca77f9b
                 }
             ]
         },
         {
             "browser": {
-<<<<<<< HEAD
-                "id": "95856425",
-                "fullName": "Mozilla/5.0 (Macintosh; Intel Mac OS X 10.12; rv:57.0) Gecko/20100101 Firefox/57.0",
-                "name": "Firefox 57.0.0 (Mac OS X 10.12.0)",
-=======
                 "id": "58784561",
                 "fullName": "Mozilla/5.0 (Macintosh; Intel Mac OS X 10_12_6) AppleWebKit/537.36 (KHTML, like Gecko) HeadlessChrome/62.0.3202.94 Safari/537.36",
                 "name": "HeadlessChrome 0.0.0 (Mac OS X 10.12.6)",
->>>>>>> 2ca77f9b
                 "state": 5,
                 "lastResult": {
                     "success": 5,
                     "failed": 10,
                     "skipped": 0,
                     "total": 15,
-<<<<<<< HEAD
-                    "totalTime": 1496,
-                    "netTime": 310,
-=======
                     "totalTime": 1213,
                     "netTime": 288,
->>>>>>> 2ca77f9b
                     "error": false,
                     "disconnected": false
                 },
@@ -631,20 +441,12 @@
                     ],
                     "success": true,
                     "skipped": false,
-<<<<<<< HEAD
-                    "time": 44,
-                    "log": [],
-                    "assertionErrors": [],
-                    "startTime": 1512046534121,
-                    "endTime": 1512046534238
-=======
                     "time": 98,
                     "log": [],
                     "assertionErrors": [],
                     "startTime": 1511951092016,
                     "endTime": 1511951092315,
                     "weight": 3
->>>>>>> 2ca77f9b
                 },
                 {
                     "id": "",
@@ -655,20 +457,12 @@
                     ],
                     "success": true,
                     "skipped": false,
-<<<<<<< HEAD
-                    "time": 8,
-                    "log": [],
-                    "assertionErrors": [],
-                    "startTime": 1512046534269,
-                    "endTime": 1512046534298
-=======
                     "time": 6,
                     "log": [],
                     "assertionErrors": [],
                     "startTime": 1511951092347,
                     "endTime": 1511951092359,
                     "weight": 3
->>>>>>> 2ca77f9b
                 },
                 {
                     "id": "",
@@ -679,20 +473,12 @@
                     ],
                     "success": true,
                     "skipped": false,
-<<<<<<< HEAD
-                    "time": 32,
-                    "log": [],
-                    "assertionErrors": [],
-                    "startTime": 1512046534301,
-                    "endTime": 1512046534342
-=======
                     "time": 53,
                     "log": [],
                     "assertionErrors": [],
                     "startTime": 1511951092361,
                     "endTime": 1511951092421,
                     "weight": 3
->>>>>>> 2ca77f9b
                 },
                 {
                     "id": "",
@@ -703,20 +489,12 @@
                     ],
                     "success": true,
                     "skipped": false,
-<<<<<<< HEAD
-                    "time": 41,
-                    "log": [],
-                    "assertionErrors": [],
-                    "startTime": 1512046534347,
-                    "endTime": 1512046534400
-=======
                     "time": 32,
                     "log": [],
                     "assertionErrors": [],
                     "startTime": 1511951092424,
                     "endTime": 1511951092464,
                     "weight": 3
->>>>>>> 2ca77f9b
                 },
                 {
                     "id": "",
@@ -727,19 +505,8 @@
                     ],
                     "success": false,
                     "skipped": false,
-                    "time": 2,
-                    "log": [
-<<<<<<< HEAD
-                        "Expected true to be false",
-                        "assert@base/tests.webpack.js?6c4467385b9610be374b2a94778dcda204301c26:108:9",
-                        "toBe@base/tests.webpack.js?6c4467385b9610be374b2a94778dcda204301c26:191:8",
-                        "@base/tests.webpack.js?6c4467385b9610be374b2a94778dcda204301c26:38577:7",
-                        ""
-                    ],
-                    "assertionErrors": [],
-                    "startTime": 1512046534483,
-                    "endTime": 1512046534524
-=======
+                    "time": 1,
+                    "log": [
                         "Error: Expected true to be false",
                         "    at assert (base/tests.webpack.js?58da0575cceb901b7cb9bff01532b86c92677cfa:108:9)",
                         "    at Expectation.toBe (base/tests.webpack.js?58da0575cceb901b7cb9bff01532b86c92677cfa:227:28)",
@@ -749,7 +516,6 @@
                     "startTime": 1511951092467,
                     "endTime": 1511951092621,
                     "weight": 3
->>>>>>> 2ca77f9b
                 },
                 {
                     "id": "",
@@ -760,22 +526,12 @@
                     ],
                     "success": false,
                     "skipped": false,
-<<<<<<< HEAD
-                    "time": 3,
-                    "log": [
-                        "Expected '{{$ctrl.num}}' to equal 42",
-                        "assert@base/tests.webpack.js?6c4467385b9610be374b2a94778dcda204301c26:108:9",
-                        "toEqual@base/tests.webpack.js?6c4467385b9610be374b2a94778dcda204301c26:206:10",
-                        "@base/tests.webpack.js?6c4467385b9610be374b2a94778dcda204301c26:38583:5",
-                        ""
-=======
                     "time": 2,
                     "log": [
                         "Error: Expected '{{$ctrl.num}}' to equal 42",
                         "    at assert (base/tests.webpack.js?58da0575cceb901b7cb9bff01532b86c92677cfa:108:9)",
                         "    at Expectation.toEqual (base/tests.webpack.js?58da0575cceb901b7cb9bff01532b86c92677cfa:242:30)",
                         "    at Context.<anonymous> (base/tests.webpack.js?58da0575cceb901b7cb9bff01532b86c92677cfa:38618:60)"
->>>>>>> 2ca77f9b
                     ],
                     "assertionErrors": [
                         {
@@ -786,14 +542,9 @@
                             "expected": "42"
                         }
                     ],
-<<<<<<< HEAD
-                    "startTime": 1512046534526,
-                    "endTime": 1512046534561
-=======
                     "startTime": 1511951092628,
                     "endTime": 1511951092640,
                     "weight": 3
->>>>>>> 2ca77f9b
                 },
                 {
                     "id": "",
@@ -806,18 +557,10 @@
                     "skipped": false,
                     "time": 0,
                     "log": [
-<<<<<<< HEAD
-                        "Expected '{{$ctrl.str}}' to equal 'Angular'",
-                        "assert@base/tests.webpack.js?6c4467385b9610be374b2a94778dcda204301c26:108:9",
-                        "toEqual@base/tests.webpack.js?6c4467385b9610be374b2a94778dcda204301c26:206:10",
-                        "@base/tests.webpack.js?6c4467385b9610be374b2a94778dcda204301c26:38588:5",
-                        ""
-=======
                         "Error: Expected '{{$ctrl.str}}' to equal 'Angular'",
                         "    at assert (base/tests.webpack.js?58da0575cceb901b7cb9bff01532b86c92677cfa:108:9)",
                         "    at Expectation.toEqual (base/tests.webpack.js?58da0575cceb901b7cb9bff01532b86c92677cfa:242:30)",
                         "    at Context.<anonymous> (base/tests.webpack.js?58da0575cceb901b7cb9bff01532b86c92677cfa:38624:60)"
->>>>>>> 2ca77f9b
                     ],
                     "assertionErrors": [
                         {
@@ -828,14 +571,9 @@
                             "expected": "\"Angular\""
                         }
                     ],
-<<<<<<< HEAD
-                    "startTime": 1512046534565,
-                    "endTime": 1512046534620
-=======
                     "startTime": 1511951092641,
                     "endTime": 1511951092672,
                     "weight": 3
->>>>>>> 2ca77f9b
                 },
                 {
                     "id": "",
@@ -846,20 +584,12 @@
                     ],
                     "success": false,
                     "skipped": false,
-                    "time": 5,
-                    "log": [
-<<<<<<< HEAD
-                        "Expected undefined to equal [ 'A', 'n', 'g', 'u', 'l', 'a', 'r' ]",
-                        "assert@base/tests.webpack.js?6c4467385b9610be374b2a94778dcda204301c26:108:9",
-                        "toEqual@base/tests.webpack.js?6c4467385b9610be374b2a94778dcda204301c26:206:10",
-                        "@base/tests.webpack.js?6c4467385b9610be374b2a94778dcda204301c26:38593:5",
-                        ""
-=======
+                    "time": 1,
+                    "log": [
                         "Error: Expected undefined to equal [ 'A', 'n', 'g', 'u', 'l', 'a', 'r' ]",
                         "    at assert (base/tests.webpack.js?58da0575cceb901b7cb9bff01532b86c92677cfa:108:9)",
                         "    at Expectation.toEqual (base/tests.webpack.js?58da0575cceb901b7cb9bff01532b86c92677cfa:242:30)",
                         "    at Context.<anonymous> (base/tests.webpack.js?58da0575cceb901b7cb9bff01532b86c92677cfa:38630:60)"
->>>>>>> 2ca77f9b
                     ],
                     "assertionErrors": [
                         {
@@ -870,14 +600,9 @@
                             "expected": "[\n  \"A\"\n  \"n\"\n  \"g\"\n  \"u\"\n  \"l\"\n  \"a\"\n  \"r\"\n]"
                         }
                     ],
-<<<<<<< HEAD
-                    "startTime": 1512046534623,
-                    "endTime": 1512046534676
-=======
                     "startTime": 1511951092673,
                     "endTime": 1511951092684,
                     "weight": 2
->>>>>>> 2ca77f9b
                 },
                 {
                     "id": "",
@@ -888,20 +613,12 @@
                     ],
                     "success": false,
                     "skipped": false,
-                    "time": 2,
-                    "log": [
-<<<<<<< HEAD
-                        "Expected undefined to equal { org: 'angular', repo: 'angular' }",
-                        "assert@base/tests.webpack.js?6c4467385b9610be374b2a94778dcda204301c26:108:9",
-                        "toEqual@base/tests.webpack.js?6c4467385b9610be374b2a94778dcda204301c26:206:10",
-                        "@base/tests.webpack.js?6c4467385b9610be374b2a94778dcda204301c26:38598:5",
-                        ""
-=======
+                    "time": 1,
+                    "log": [
                         "Error: Expected undefined to equal { org: 'angular', repo: 'angular' }",
                         "    at assert (base/tests.webpack.js?58da0575cceb901b7cb9bff01532b86c92677cfa:108:9)",
                         "    at Expectation.toEqual (base/tests.webpack.js?58da0575cceb901b7cb9bff01532b86c92677cfa:242:30)",
                         "    at Context.<anonymous> (base/tests.webpack.js?58da0575cceb901b7cb9bff01532b86c92677cfa:38636:60)"
->>>>>>> 2ca77f9b
                     ],
                     "assertionErrors": [
                         {
@@ -912,14 +629,9 @@
                             "expected": "{\n  \"org\": \"angular\"\n  \"repo\": \"angular\"\n}"
                         }
                     ],
-<<<<<<< HEAD
-                    "startTime": 1512046534722,
-                    "endTime": 1512046534798
-=======
                     "startTime": 1511951092685,
                     "endTime": 1511951092693,
                     "weight": 2
->>>>>>> 2ca77f9b
                 },
                 {
                     "id": "",
@@ -930,20 +642,12 @@
                     ],
                     "success": true,
                     "skipped": false,
-<<<<<<< HEAD
-                    "time": 9,
-                    "log": [],
-                    "assertionErrors": [],
-                    "startTime": 1512046534801,
-                    "endTime": 1512046534844
-=======
                     "time": 4,
                     "log": [],
                     "assertionErrors": [],
                     "startTime": 1511951092773,
                     "endTime": 1511951092835,
                     "weight": 3
->>>>>>> 2ca77f9b
                 },
                 {
                     "id": "",
@@ -954,40 +658,25 @@
                     ],
                     "success": false,
                     "skipped": false,
-<<<<<<< HEAD
-                    "time": 16,
-                    "log": [
-                        "Expected 'false' to equal 'true'",
-                        "assert@base/tests.webpack.js?6c4467385b9610be374b2a94778dcda204301c26:108:9",
-                        "toEqual@base/tests.webpack.js?6c4467385b9610be374b2a94778dcda204301c26:206:10",
-                        "@base/tests.webpack.js?6c4467385b9610be374b2a94778dcda204301c26:38621:5",
-                        ""
-=======
                     "time": 7,
                     "log": [
                         "Error: Expected 'false' to equal 'true'",
                         "    at assert (base/tests.webpack.js?58da0575cceb901b7cb9bff01532b86c92677cfa:108:9)",
                         "    at Expectation.toEqual (base/tests.webpack.js?58da0575cceb901b7cb9bff01532b86c92677cfa:242:30)",
                         "    at Context.<anonymous> (base/tests.webpack.js?58da0575cceb901b7cb9bff01532b86c92677cfa:42478:75)"
->>>>>>> 2ca77f9b
-                    ],
-                    "assertionErrors": [
-                        {
-                            "name": "Error",
-                            "message": "Expected 'false' to equal 'true'",
-                            "showDiff": true,
-                            "actual": "\"false\"",
-                            "expected": "\"true\""
-                        }
-                    ],
-<<<<<<< HEAD
-                    "startTime": 1512046534847,
-                    "endTime": 1512046535013
-=======
+                    ],
+                    "assertionErrors": [
+                        {
+                            "name": "Error",
+                            "message": "Expected 'false' to equal 'true'",
+                            "showDiff": true,
+                            "actual": "\"false\"",
+                            "expected": "\"true\""
+                        }
+                    ],
                     "startTime": 1511951092837,
                     "endTime": 1511951092911,
                     "weight": 2
->>>>>>> 2ca77f9b
                 },
                 {
                     "id": "",
@@ -998,40 +687,25 @@
                     ],
                     "success": false,
                     "skipped": false,
-<<<<<<< HEAD
-                    "time": 20,
-                    "log": [
-                        "Expected 'false' to equal 'true'",
-                        "assert@base/tests.webpack.js?6c4467385b9610be374b2a94778dcda204301c26:108:9",
-                        "toEqual@base/tests.webpack.js?6c4467385b9610be374b2a94778dcda204301c26:206:10",
-                        "@base/tests.webpack.js?6c4467385b9610be374b2a94778dcda204301c26:38632:5",
-                        ""
-=======
                     "time": 37,
                     "log": [
                         "Error: Expected 'false' to equal 'true'",
                         "    at assert (base/tests.webpack.js?58da0575cceb901b7cb9bff01532b86c92677cfa:108:9)",
                         "    at Expectation.toEqual (base/tests.webpack.js?58da0575cceb901b7cb9bff01532b86c92677cfa:242:30)",
                         "    at Context.<anonymous> (base/tests.webpack.js?58da0575cceb901b7cb9bff01532b86c92677cfa:42490:75)"
->>>>>>> 2ca77f9b
-                    ],
-                    "assertionErrors": [
-                        {
-                            "name": "Error",
-                            "message": "Expected 'false' to equal 'true'",
-                            "showDiff": true,
-                            "actual": "\"false\"",
-                            "expected": "\"true\""
-                        }
-                    ],
-<<<<<<< HEAD
-                    "startTime": 1512046535016,
-                    "endTime": 1512046535057
-=======
+                    ],
+                    "assertionErrors": [
+                        {
+                            "name": "Error",
+                            "message": "Expected 'false' to equal 'true'",
+                            "showDiff": true,
+                            "actual": "\"false\"",
+                            "expected": "\"true\""
+                        }
+                    ],
                     "startTime": 1511951092938,
                     "endTime": 1511951092988,
                     "weight": 1
->>>>>>> 2ca77f9b
                 },
                 {
                     "id": "",
@@ -1042,40 +716,25 @@
                     ],
                     "success": false,
                     "skipped": false,
-<<<<<<< HEAD
-                    "time": 111,
-                    "log": [
-                        "Expected 'false' to equal 'true'",
-                        "assert@base/tests.webpack.js?6c4467385b9610be374b2a94778dcda204301c26:108:9",
-                        "toEqual@base/tests.webpack.js?6c4467385b9610be374b2a94778dcda204301c26:206:10",
-                        "@base/tests.webpack.js?6c4467385b9610be374b2a94778dcda204301c26:38643:5",
-                        ""
-=======
                     "time": 13,
                     "log": [
                         "Error: Expected 'false' to equal 'true'",
                         "    at assert (base/tests.webpack.js?58da0575cceb901b7cb9bff01532b86c92677cfa:108:9)",
                         "    at Expectation.toEqual (base/tests.webpack.js?58da0575cceb901b7cb9bff01532b86c92677cfa:242:30)",
                         "    at Context.<anonymous> (base/tests.webpack.js?58da0575cceb901b7cb9bff01532b86c92677cfa:42502:75)"
->>>>>>> 2ca77f9b
-                    ],
-                    "assertionErrors": [
-                        {
-                            "name": "Error",
-                            "message": "Expected 'false' to equal 'true'",
-                            "showDiff": true,
-                            "actual": "\"false\"",
-                            "expected": "\"true\""
-                        }
-                    ],
-<<<<<<< HEAD
-                    "startTime": 1512046535059,
-                    "endTime": 1512046535323
-=======
+                    ],
+                    "assertionErrors": [
+                        {
+                            "name": "Error",
+                            "message": "Expected 'false' to equal 'true'",
+                            "showDiff": true,
+                            "actual": "\"false\"",
+                            "expected": "\"true\""
+                        }
+                    ],
                     "startTime": 1511951092991,
                     "endTime": 1511951093016,
                     "weight": 1
->>>>>>> 2ca77f9b
                 },
                 {
                     "id": "",
@@ -1086,40 +745,25 @@
                     ],
                     "success": false,
                     "skipped": false,
-<<<<<<< HEAD
-                    "time": 9,
-                    "log": [
-                        "Expected 'false' to equal 'true'",
-                        "assert@base/tests.webpack.js?6c4467385b9610be374b2a94778dcda204301c26:108:9",
-                        "toEqual@base/tests.webpack.js?6c4467385b9610be374b2a94778dcda204301c26:206:10",
-                        "@base/tests.webpack.js?6c4467385b9610be374b2a94778dcda204301c26:38654:5",
-                        ""
-=======
                     "time": 6,
                     "log": [
                         "Error: Expected 'false' to equal 'true'",
                         "    at assert (base/tests.webpack.js?58da0575cceb901b7cb9bff01532b86c92677cfa:108:9)",
                         "    at Expectation.toEqual (base/tests.webpack.js?58da0575cceb901b7cb9bff01532b86c92677cfa:242:30)",
                         "    at Context.<anonymous> (base/tests.webpack.js?58da0575cceb901b7cb9bff01532b86c92677cfa:42514:75)"
->>>>>>> 2ca77f9b
-                    ],
-                    "assertionErrors": [
-                        {
-                            "name": "Error",
-                            "message": "Expected 'false' to equal 'true'",
-                            "showDiff": true,
-                            "actual": "\"false\"",
-                            "expected": "\"true\""
-                        }
-                    ],
-<<<<<<< HEAD
-                    "startTime": 1512046535504,
-                    "endTime": 1512046535517
-=======
+                    ],
+                    "assertionErrors": [
+                        {
+                            "name": "Error",
+                            "message": "Expected 'false' to equal 'true'",
+                            "showDiff": true,
+                            "actual": "\"false\"",
+                            "expected": "\"true\""
+                        }
+                    ],
                     "startTime": 1511951093135,
                     "endTime": 1511951093162,
                     "weight": 1
->>>>>>> 2ca77f9b
                 },
                 {
                     "id": "",
@@ -1130,40 +774,25 @@
                     ],
                     "success": false,
                     "skipped": false,
-<<<<<<< HEAD
-                    "time": 8,
-                    "log": [
-                        "Expected 'false' to equal 'true'",
-                        "assert@base/tests.webpack.js?6c4467385b9610be374b2a94778dcda204301c26:108:9",
-                        "toEqual@base/tests.webpack.js?6c4467385b9610be374b2a94778dcda204301c26:206:10",
-                        "@base/tests.webpack.js?6c4467385b9610be374b2a94778dcda204301c26:38665:5",
-                        ""
-=======
                     "time": 27,
                     "log": [
                         "Error: Expected 'false' to equal 'true'",
                         "    at assert (base/tests.webpack.js?58da0575cceb901b7cb9bff01532b86c92677cfa:108:9)",
                         "    at Expectation.toEqual (base/tests.webpack.js?58da0575cceb901b7cb9bff01532b86c92677cfa:242:30)",
                         "    at Context.<anonymous> (base/tests.webpack.js?58da0575cceb901b7cb9bff01532b86c92677cfa:42526:75)"
->>>>>>> 2ca77f9b
-                    ],
-                    "assertionErrors": [
-                        {
-                            "name": "Error",
-                            "message": "Expected 'false' to equal 'true'",
-                            "showDiff": true,
-                            "actual": "\"false\"",
-                            "expected": "\"true\""
-                        }
-                    ],
-<<<<<<< HEAD
-                    "startTime": 1512046535519,
-                    "endTime": 1512046535548
-=======
+                    ],
+                    "assertionErrors": [
+                        {
+                            "name": "Error",
+                            "message": "Expected 'false' to equal 'true'",
+                            "showDiff": true,
+                            "actual": "\"false\"",
+                            "expected": "\"true\""
+                        }
+                    ],
                     "startTime": 1511951093163,
                     "endTime": 1511951093195,
                     "weight": 1
->>>>>>> 2ca77f9b
                 }
             ]
         }
